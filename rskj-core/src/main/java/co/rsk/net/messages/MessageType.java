/*
 * This file is part of RskJ
 * Copyright (C) 2017 RSK Labs Ltd.
 *
 * This program is free software: you can redistribute it and/or modify
 * it under the terms of the GNU Lesser General Public License as published by
 * the Free Software Foundation, either version 3 of the License, or
 * (at your option) any later version.
 *
 * This program is distributed in the hope that it will be useful,
 * but WITHOUT ANY WARRANTY; without even the implied warranty of
 * MERCHANTABILITY or FITNESS FOR A PARTICULAR PURPOSE. See the
 * GNU Lesser General Public License for more details.
 *
 * You should have received a copy of the GNU Lesser General Public License
 * along with this program. If not, see <http://www.gnu.org/licenses/>.
 */

package co.rsk.net.messages;

import co.rsk.net.Status;
import co.rsk.remasc.RemascTransaction;
import org.apache.commons.collections4.CollectionUtils;
import org.ethereum.core.Block;
<<<<<<< HEAD
import org.ethereum.core.BlockHeader;
import org.ethereum.core.BlockIdentifier;
=======
import org.ethereum.core.ImmutableTransaction;
>>>>>>> 230d90e6
import org.ethereum.core.Transaction;
import org.ethereum.util.RLP;
import org.ethereum.util.RLPElement;
import org.ethereum.util.RLPList;
import org.spongycastle.util.BigIntegers;

import java.math.BigInteger;
import java.util.ArrayList;
import java.util.List;
import java.util.stream.Collectors;

import static org.ethereum.util.ByteUtil.byteArrayToInt;

/**
 * Created by mario on 16/02/17.
 */
public enum MessageType {

    STATUS_MESSAGE(1) {
        @Override
        public Message createMessage(RLPList list) {
            byte[] rlpdata = list.get(0).getRLPData();
            long number = rlpdata == null ? 0 : BigIntegers.fromUnsignedByteArray(rlpdata).longValue();
            byte[] hash = list.get(1).getRLPData();

            if (list.size() == 2)
                return new StatusMessage(new Status(number, hash));

            byte[] parentHash = list.get(2).getRLPData();
            byte[] rlpTotalDifficulty = list.get(3).getRLPData();
            BigInteger totalDifficulty = rlpTotalDifficulty == null ? BigInteger.ZERO : BigIntegers.fromUnsignedByteArray(rlpTotalDifficulty);

            return new StatusMessage(new Status(number, hash, parentHash, totalDifficulty));
        }
    },
    BLOCK_MESSAGE(2) {
        @Override
        public Message createMessage(RLPList list) {
            return new BlockMessage(new Block(list.get(0).getRLPData()));
        }
    },
    GET_BLOCK_MESSAGE(3) {
        @Override
        public Message createMessage(RLPList list) {
            return new GetBlockMessage(list.get(0).getRLPData());
        }
    },
    BLOCK_HEADERS_MESSAGE(4) {
        @Override
        public Message createMessage(RLPList list) {
            return new BlockHeadersMessage(list.getRLPData());
        }
    },
    GET_BLOCK_HEADERS_MESSAGE(5) {
        @Override
        public Message createMessage(RLPList list) {
            return new GetBlockHeadersMessage(list.getRLPData());
        }
    },
    NEW_BLOCK_HASHES(6) {
        @Override
        public Message createMessage(RLPList list) {
            return new NewBlockHashesMessage(list.getRLPData());
        }
    },
    TRANSACTIONS(7) {
        @Override
        public Message createMessage(RLPList list) {
<<<<<<< HEAD
            List<Transaction> txs = list.stream()
                    .map(RLPElement::getRLPData)
                    .filter(MessageType::validTransactionLength)
                    .map(Transaction::new)
                    .collect(Collectors.toList());
=======
            List<Transaction> txs = new ArrayList<>();

            if (CollectionUtils.isNotEmpty(list))
                list.stream().filter(element ->  element.getRLPData().length <= 1 << 19 /* 512KB */)
                .forEach(element -> txs.add(new ImmutableTransaction(element.getRLPData())));
>>>>>>> 230d90e6
            return new TransactionsMessage(txs);
        }
    },
    BLOCK_HASH_REQUEST_MESSAGE(8) {
        @Override
        public Message createMessage(RLPList list) {
            RLPList message = (RLPList)RLP.decode2(list.get(1).getRLPData()).get(0);
            byte[] rlpId = list.get(0).getRLPData();
            long id = rlpId == null ? 0 : BigIntegers.fromUnsignedByteArray(rlpId).longValue();
            byte[] rlpHeight = message.get(0).getRLPData();
            long height = rlpHeight == null ? 0 : BigIntegers.fromUnsignedByteArray(rlpHeight).longValue();

            return new BlockHashRequestMessage(id, height);
        }
    },
    BLOCK_HASH_RESPONSE_MESSAGE(18) {
        @Override
        public Message createMessage(RLPList list) {
            RLPList message = (RLPList)RLP.decode2(list.get(1).getRLPData()).get(0);
            byte[] rlpId = list.get(0).getRLPData();
            long id = rlpId == null ? 0 : BigIntegers.fromUnsignedByteArray(rlpId).longValue();
            byte[] hash = message.get(0).getRLPData();

            return new BlockHashResponseMessage(id, hash);
        }
    },
    BLOCK_HEADERS_REQUEST_MESSAGE(9) {
        @Override
        public Message createMessage (RLPList list){
            RLPList message = (RLPList)RLP.decode2(list.get(1).getRLPData()).get(0);
            byte[] rlpId = list.get(0).getRLPData();
            byte[] hash = message.get(0).getRLPData();
            byte[] rlpCount = message.get(1).getRLPData();

            long id = rlpId == null ? 0 : BigIntegers.fromUnsignedByteArray(rlpId).longValue();
            int count = byteArrayToInt(rlpCount);

            return new BlockHeadersRequestMessage(id, hash, count);
        }
    },
    BLOCK_HEADERS_RESPONSE_MESSAGE(10) {
        @Override
        public Message createMessage(RLPList list) {
            RLPList message = (RLPList)RLP.decode2(list.get(1).getRLPData()).get(0);
            byte[] rlpId = list.get(0).getRLPData();
            RLPList rlpHeaders = (RLPList)RLP.decode2(message.get(0).getRLPData()).get(0);
            long id = rlpId == null ? 0 : BigIntegers.fromUnsignedByteArray(rlpId).longValue();

            List<BlockHeader> headers = rlpHeaders.stream()
                    .map(RLPElement::getRLPData)
                    .map(BlockHeader::new)
                    .collect(Collectors.toList());

            return new BlockHeadersResponseMessage(id, headers);
        }
    },
    BLOCK_REQUEST_MESSAGE(11) {
        @Override
        public Message createMessage(RLPList list) {
            RLPList message = (RLPList)RLP.decode2(list.get(1).getRLPData()).get(0);
            byte[] rlpId = list.get(0).getRLPData();
            long id = rlpId == null ? 0 : BigIntegers.fromUnsignedByteArray(rlpId).longValue();
            byte[] hash = message.get(0).getRLPData();
            return new BlockRequestMessage(id, hash);
        }
    },
    BLOCK_RESPONSE_MESSAGE(12) {
        @Override
        public Message createMessage(RLPList list) {
            RLPList message = (RLPList)RLP.decode2(list.get(1).getRLPData()).get(0);
            byte[] rlpId = list.get(0).getRLPData();
            byte[] rlpBlock = message.get(0).getRLPData();

            long id = rlpId == null ? 0 : BigIntegers.fromUnsignedByteArray(rlpId).longValue();
            Block block = new Block(rlpBlock);

            return new BlockResponseMessage(id, block);
        }
    },
    SKELETON_RESPONSE_MESSAGE(13) {
        @Override
        public Message createMessage(RLPList list) {
            RLPList message = (RLPList)RLP.decode2(list.get(1).getRLPData()).get(0);
            byte[] rlpId = list.get(0).getRLPData();
            long id = rlpId == null ? 0 : BigIntegers.fromUnsignedByteArray(rlpId).longValue();

            RLPList paramsList = (RLPList)RLP.decode2(message.get(0).getRLPData()).get(0);
            List<BlockIdentifier> blockIdentifiers = paramsList.stream()
                    .map(param -> new BlockIdentifier((RLPList)param))
                    .collect(Collectors.toList());

            return new SkeletonResponseMessage(id, blockIdentifiers);
        }
    },
    BODY_REQUEST_MESSAGE(14) {
        @Override
        public Message createMessage(RLPList list) {
            RLPList message = (RLPList)RLP.decode2(list.get(1).getRLPData()).get(0);
            byte[] rlpId = list.get(0).getRLPData();
            byte[] hash = message.get(0).getRLPData();

            long id = rlpId == null ? 0 : BigIntegers.fromUnsignedByteArray(rlpId).longValue();
            return new BodyRequestMessage(id, hash);
        }
    },
    BODY_RESPONSE_MESSAGE(15) {
        @Override
        public Message createMessage(RLPList list) {
            RLPList message = (RLPList)RLP.decode2(list.get(1).getRLPData()).get(0);
            byte[] rlpId = list.get(0).getRLPData();
            long id = rlpId == null ? 0 : BigIntegers.fromUnsignedByteArray(rlpId).longValue();
            RLPList rlpTransactions = (RLPList)RLP.decode2(message.get(0).getRLPData()).get(0);
            RLPList rlpUncles = (RLPList)RLP.decode2(message.get(1).getRLPData()).get(0);

            List<Transaction> transactions = new ArrayList<>();
            for (int k = 0; k < rlpTransactions.size(); k++) {
                byte[] txdata = rlpTransactions.get(k).getRLPData();
                Transaction tx = new Transaction(txdata);

                if (Block.isRemascTransaction(tx, k, rlpTransactions.size()))
                    tx = new RemascTransaction(txdata);

                transactions.add(tx);
            }

            List<BlockHeader> uncles = rlpUncles.stream()
                    .map(RLPElement::getRLPData)
                    .map(BlockHeader::new)
                    .collect(Collectors.toList());

            return new BodyResponseMessage(id, transactions, uncles);
        }
    },
    SKELETON_REQUEST_MESSAGE(16) {
        @Override
        public Message createMessage(RLPList list) {
            RLPList message = (RLPList)RLP.decode2(list.get(1).getRLPData()).get(0);
            byte[] rlpId = list.get(0).getRLPData();
            long id = rlpId == null ? 0 : BigIntegers.fromUnsignedByteArray(rlpId).longValue();
            byte[] rlpStartNumber = message.get(0).getRLPData();
            long startNumber = rlpStartNumber == null ? 0 : BigIntegers.fromUnsignedByteArray(rlpStartNumber).longValue();
            return new SkeletonRequestMessage(id, startNumber);
        }
    },
    NEW_BLOCK_HASH_MESSAGE(17) {
        @Override
        public Message createMessage(RLPList list) {
            byte[] hash = list.get(0).getRLPData();
            return new NewBlockHashMessage(hash);
        }
    };

    private int type;

    MessageType(int type) {
        this.type = type;
    }

    public abstract Message createMessage(RLPList list);

    public byte getTypeAsByte() {
        return (byte) this.type;
    }

    public static MessageType valueOfType(int type) {
        for(MessageType mt : MessageType.values()) {
            if(mt.type == type)
                return mt;
        }
        throw new IllegalArgumentException(String.format("Invalid Message Type: %d", type));
    }

    private static boolean validTransactionLength(byte[] data) {
        return data.length <= 1 << 19;  /* 512KB */
    }
}<|MERGE_RESOLUTION|>--- conflicted
+++ resolved
@@ -22,12 +22,9 @@
 import co.rsk.remasc.RemascTransaction;
 import org.apache.commons.collections4.CollectionUtils;
 import org.ethereum.core.Block;
-<<<<<<< HEAD
 import org.ethereum.core.BlockHeader;
 import org.ethereum.core.BlockIdentifier;
-=======
 import org.ethereum.core.ImmutableTransaction;
->>>>>>> 230d90e6
 import org.ethereum.core.Transaction;
 import org.ethereum.util.RLP;
 import org.ethereum.util.RLPElement;
@@ -96,19 +93,11 @@
     TRANSACTIONS(7) {
         @Override
         public Message createMessage(RLPList list) {
-<<<<<<< HEAD
             List<Transaction> txs = list.stream()
                     .map(RLPElement::getRLPData)
                     .filter(MessageType::validTransactionLength)
-                    .map(Transaction::new)
-                    .collect(Collectors.toList());
-=======
-            List<Transaction> txs = new ArrayList<>();
-
-            if (CollectionUtils.isNotEmpty(list))
-                list.stream().filter(element ->  element.getRLPData().length <= 1 << 19 /* 512KB */)
-                .forEach(element -> txs.add(new ImmutableTransaction(element.getRLPData())));
->>>>>>> 230d90e6
+                    .map(ImmutableTransaction::new)
+                    .collect(Collectors.toList());
             return new TransactionsMessage(txs);
         }
     },
@@ -158,8 +147,7 @@
             long id = rlpId == null ? 0 : BigIntegers.fromUnsignedByteArray(rlpId).longValue();
 
             List<BlockHeader> headers = rlpHeaders.stream()
-                    .map(RLPElement::getRLPData)
-                    .map(BlockHeader::new)
+                    .map(el -> new BlockHeader(el.getRLPData(), true))
                     .collect(Collectors.toList());
 
             return new BlockHeadersResponseMessage(id, headers);
@@ -226,7 +214,7 @@
             List<Transaction> transactions = new ArrayList<>();
             for (int k = 0; k < rlpTransactions.size(); k++) {
                 byte[] txdata = rlpTransactions.get(k).getRLPData();
-                Transaction tx = new Transaction(txdata);
+                Transaction tx = new ImmutableTransaction(txdata);
 
                 if (Block.isRemascTransaction(tx, k, rlpTransactions.size()))
                     tx = new RemascTransaction(txdata);
@@ -235,8 +223,7 @@
             }
 
             List<BlockHeader> uncles = rlpUncles.stream()
-                    .map(RLPElement::getRLPData)
-                    .map(BlockHeader::new)
+                    .map(el -> new BlockHeader(el.getRLPData(), true))
                     .collect(Collectors.toList());
 
             return new BodyResponseMessage(id, transactions, uncles);
