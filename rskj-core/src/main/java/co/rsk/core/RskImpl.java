/*
 * This file is part of RskJ
 * Copyright (C) 2017 RSK Labs Ltd.
 *
 * This program is free software: you can redistribute it and/or modify
 * it under the terms of the GNU Lesser General Public License as published by
 * the Free Software Foundation, either version 3 of the License, or
 * (at your option) any later version.
 *
 * This program is distributed in the hope that it will be useful,
 * but WITHOUT ANY WARRANTY; without even the implied warranty of
 * MERCHANTABILITY or FITNESS FOR A PARTICULAR PURPOSE. See the
 * GNU Lesser General Public License for more details.
 *
 * You should have received a copy of the GNU Lesser General Public License
 * along with this program. If not, see <http://www.gnu.org/licenses/>.
 */

package co.rsk.core;

<<<<<<< HEAD
import co.rsk.config.RskSystemProperties;
import co.rsk.mine.MinerClient;
import co.rsk.mine.MinerServer;
import co.rsk.net.*;
import co.rsk.net.handler.TxHandlerImpl;
import co.rsk.net.sync.SyncConfiguration;
import co.rsk.validators.ProofOfWorkRule;
import org.ethereum.core.Blockchain;
=======
import co.rsk.net.MessageHandler;
import co.rsk.net.NodeBlockProcessor;
import co.rsk.net.NodeMessageHandler;
>>>>>>> b32662e0
import co.rsk.scoring.PeerScoringManager;
import org.ethereum.config.SystemProperties;
import org.ethereum.core.PendingState;
import org.ethereum.db.ReceiptStore;
import org.ethereum.facade.EthereumImpl;
import org.ethereum.listener.CompositeEthereumListener;
import org.ethereum.manager.AdminInfo;
import org.ethereum.manager.WorldManager;
import org.ethereum.net.server.ChannelManager;
import org.ethereum.net.server.PeerServer;
import org.ethereum.vm.program.invoke.ProgramInvokeFactory;

public class RskImpl extends EthereumImpl implements Rsk {

    private boolean isplaying;
    private NodeBlockProcessor nodeBlockProcessor;
<<<<<<< HEAD
    private SyncProcessor syncProcessor;

    private PeerScoringManager peerScoringManager;
    private MessageHandler messageHandler;
    private static final ProofOfWorkRule blockValidationRule = new ProofOfWorkRule();
    private static final Object NMH_LOCK = new Object();
    private static final Object PSM_LOCK = new Object();

=======
    private MessageHandler messageHandler;
    private PeerScoringManager peerScoringManager;
>>>>>>> b32662e0

    public RskImpl(WorldManager worldManager,
                   AdminInfo adminInfo,
                   ChannelManager channelManager,
                   PeerServer peerServer,
                   ProgramInvokeFactory programInvokeFactory,
                   PendingState pendingState,
                   SystemProperties config,
                   CompositeEthereumListener compositeEthereumListener,
                   ReceiptStore receiptStore,
                   PeerScoringManager peerScoringManager,
                   NodeBlockProcessor nodeBlockProcessor,
                   NodeMessageHandler messageHandler,
                   PeerClientFactory peerClientFactory) {
        super(worldManager, adminInfo, channelManager, peerServer, programInvokeFactory, pendingState, config, compositeEthereumListener, receiptStore, peerClientFactory);
        this.peerScoringManager = peerScoringManager;
        this.nodeBlockProcessor = nodeBlockProcessor;
        this.messageHandler = messageHandler;
    }

    @Override
    public PeerScoringManager getPeerScoringManager() {
<<<<<<< HEAD
        if (this.peerScoringManager == null) {
            synchronized (PSM_LOCK) {
                if (this.peerScoringManager == null) {
                    SystemProperties config = this.getSystemProperties();

                    int nnodes = config.scoringNumberOfNodes();
                    long nodePunishmentDuration = config.scoringNodesPunishmentDuration();
                    int nodePunishmentIncrement = config.scoringNodesPunishmentIncrement();
                    long nodePunhishmentMaximumDuration = config.scoringNodesPunishmentMaximumDuration();

                    long addressPunishmentDuration = config.scoringAddressesPunishmentDuration();
                    int addressPunishmentIncrement = config.scoringAddressesPunishmentIncrement();
                    long addressPunishmentMaximunDuration = config.scoringAddressesPunishmentMaximumDuration();

                    this.peerScoringManager = new PeerScoringManager(nnodes, new PunishmentParameters(nodePunishmentDuration, nodePunishmentIncrement, nodePunhishmentMaximumDuration), new PunishmentParameters(addressPunishmentDuration, addressPunishmentIncrement, addressPunishmentMaximunDuration));
                }
            }
        }

=======
>>>>>>> b32662e0
        return this.peerScoringManager;
    }

    @Override
    public MessageHandler getMessageHandler() {
<<<<<<< HEAD
        if (this.messageHandler == null) {
            synchronized (NMH_LOCK) {
                if (this.messageHandler == null) {
                    this.nodeBlockProcessor = this.getNodeBlockProcessor(); // Initialize nodeBlockProcessor if not done already.
                    NodeMessageHandler handler = new NodeMessageHandler(this.nodeBlockProcessor, this.syncProcessor, getChannelManager(),
                            getWorldManager().getPendingState(), new TxHandlerImpl(getWorldManager()), this.getPeerScoringManager(), blockValidationRule);
                    handler.start();
                    this.messageHandler = handler;
                }
            }
        }

=======
>>>>>>> b32662e0
        return this.messageHandler;
    }

    @Override
    public NodeBlockProcessor getNodeBlockProcessor() {
<<<<<<< HEAD
        if (nodeBlockProcessor == null) {
            BlockStore store = new BlockStore();
            Blockchain blockchain = this.getWorldManager().getBlockchain();
            BlockNodeInformation nodeInformation = new BlockNodeInformation();
            BlockSyncService blockSyncService = new BlockSyncService(store, blockchain, nodeInformation, getChannelManager());
            nodeBlockProcessor = new NodeBlockProcessor(store, blockchain, getWorldManager(), nodeInformation, blockSyncService);
            syncProcessor = new SyncProcessor(blockchain, blockSyncService, getSyncConfiguration(), blockValidationRule);
        }
=======
>>>>>>> b32662e0
        return this.nodeBlockProcessor;
    }

    @Override
    public boolean isPlayingBlocks() {
        return isplaying;
    }

    @Override
    public boolean isSyncingBlocks() {
        return this.getNodeBlockProcessor().isSyncingBlocks() || this.syncProcessor.getSyncState().isSyncing();
    }

    @Override
    public boolean isBlockchainEmpty() {
        return this.getNodeBlockProcessor().getBestBlockNumber() == 0;
    }

    public void setIsPlayingBlocks(boolean value) {
        isplaying = value;
    }

    @Override
    public boolean hasBetterBlockToSync() {
            return this.getNodeBlockProcessor().hasBetterBlockToSync();
    }

    @Override
    public SyncConfiguration getSyncConfiguration() {
        int expectedPeers = RskSystemProperties.CONFIG.getExpectedPeers();
        int timeoutWaitingPeers = RskSystemProperties.CONFIG.getTimeoutWaitingPeers();
        int timeoutWaitingRequest = RskSystemProperties.CONFIG.getTimeoutWaitingRequest();
        int expirationTimePeerStatus = RskSystemProperties.CONFIG.getExpirationTimePeerStatus();
        int maxSkeletonChunks = RskSystemProperties.CONFIG.getMaxSkeletonChunks();
        int chunkSize = RskSystemProperties.CONFIG.getChunkSize();
        return new SyncConfiguration(expectedPeers, timeoutWaitingPeers, timeoutWaitingRequest,
                expirationTimePeerStatus, maxSkeletonChunks, chunkSize);
    }
}<|MERGE_RESOLUTION|>--- conflicted
+++ resolved
@@ -18,21 +18,14 @@
 
 package co.rsk.core;
 
-<<<<<<< HEAD
 import co.rsk.config.RskSystemProperties;
-import co.rsk.mine.MinerClient;
-import co.rsk.mine.MinerServer;
-import co.rsk.net.*;
-import co.rsk.net.handler.TxHandlerImpl;
-import co.rsk.net.sync.SyncConfiguration;
-import co.rsk.validators.ProofOfWorkRule;
-import org.ethereum.core.Blockchain;
-=======
 import co.rsk.net.MessageHandler;
 import co.rsk.net.NodeBlockProcessor;
 import co.rsk.net.NodeMessageHandler;
->>>>>>> b32662e0
+import co.rsk.net.SyncProcessor;
+import co.rsk.net.sync.SyncConfiguration;
 import co.rsk.scoring.PeerScoringManager;
+import co.rsk.validators.ProofOfWorkRule;
 import org.ethereum.config.SystemProperties;
 import org.ethereum.core.PendingState;
 import org.ethereum.db.ReceiptStore;
@@ -48,19 +41,10 @@
 
     private boolean isplaying;
     private NodeBlockProcessor nodeBlockProcessor;
-<<<<<<< HEAD
+
     private SyncProcessor syncProcessor;
-
-    private PeerScoringManager peerScoringManager;
-    private MessageHandler messageHandler;
-    private static final ProofOfWorkRule blockValidationRule = new ProofOfWorkRule();
-    private static final Object NMH_LOCK = new Object();
-    private static final Object PSM_LOCK = new Object();
-
-=======
     private MessageHandler messageHandler;
     private PeerScoringManager peerScoringManager;
->>>>>>> b32662e0
 
     public RskImpl(WorldManager worldManager,
                    AdminInfo adminInfo,
@@ -83,64 +67,16 @@
 
     @Override
     public PeerScoringManager getPeerScoringManager() {
-<<<<<<< HEAD
-        if (this.peerScoringManager == null) {
-            synchronized (PSM_LOCK) {
-                if (this.peerScoringManager == null) {
-                    SystemProperties config = this.getSystemProperties();
-
-                    int nnodes = config.scoringNumberOfNodes();
-                    long nodePunishmentDuration = config.scoringNodesPunishmentDuration();
-                    int nodePunishmentIncrement = config.scoringNodesPunishmentIncrement();
-                    long nodePunhishmentMaximumDuration = config.scoringNodesPunishmentMaximumDuration();
-
-                    long addressPunishmentDuration = config.scoringAddressesPunishmentDuration();
-                    int addressPunishmentIncrement = config.scoringAddressesPunishmentIncrement();
-                    long addressPunishmentMaximunDuration = config.scoringAddressesPunishmentMaximumDuration();
-
-                    this.peerScoringManager = new PeerScoringManager(nnodes, new PunishmentParameters(nodePunishmentDuration, nodePunishmentIncrement, nodePunhishmentMaximumDuration), new PunishmentParameters(addressPunishmentDuration, addressPunishmentIncrement, addressPunishmentMaximunDuration));
-                }
-            }
-        }
-
-=======
->>>>>>> b32662e0
         return this.peerScoringManager;
     }
 
     @Override
     public MessageHandler getMessageHandler() {
-<<<<<<< HEAD
-        if (this.messageHandler == null) {
-            synchronized (NMH_LOCK) {
-                if (this.messageHandler == null) {
-                    this.nodeBlockProcessor = this.getNodeBlockProcessor(); // Initialize nodeBlockProcessor if not done already.
-                    NodeMessageHandler handler = new NodeMessageHandler(this.nodeBlockProcessor, this.syncProcessor, getChannelManager(),
-                            getWorldManager().getPendingState(), new TxHandlerImpl(getWorldManager()), this.getPeerScoringManager(), blockValidationRule);
-                    handler.start();
-                    this.messageHandler = handler;
-                }
-            }
-        }
-
-=======
->>>>>>> b32662e0
         return this.messageHandler;
     }
 
     @Override
     public NodeBlockProcessor getNodeBlockProcessor() {
-<<<<<<< HEAD
-        if (nodeBlockProcessor == null) {
-            BlockStore store = new BlockStore();
-            Blockchain blockchain = this.getWorldManager().getBlockchain();
-            BlockNodeInformation nodeInformation = new BlockNodeInformation();
-            BlockSyncService blockSyncService = new BlockSyncService(store, blockchain, nodeInformation, getChannelManager());
-            nodeBlockProcessor = new NodeBlockProcessor(store, blockchain, getWorldManager(), nodeInformation, blockSyncService);
-            syncProcessor = new SyncProcessor(blockchain, blockSyncService, getSyncConfiguration(), blockValidationRule);
-        }
-=======
->>>>>>> b32662e0
         return this.nodeBlockProcessor;
     }
 
@@ -167,16 +103,4 @@
     public boolean hasBetterBlockToSync() {
             return this.getNodeBlockProcessor().hasBetterBlockToSync();
     }
-
-    @Override
-    public SyncConfiguration getSyncConfiguration() {
-        int expectedPeers = RskSystemProperties.CONFIG.getExpectedPeers();
-        int timeoutWaitingPeers = RskSystemProperties.CONFIG.getTimeoutWaitingPeers();
-        int timeoutWaitingRequest = RskSystemProperties.CONFIG.getTimeoutWaitingRequest();
-        int expirationTimePeerStatus = RskSystemProperties.CONFIG.getExpirationTimePeerStatus();
-        int maxSkeletonChunks = RskSystemProperties.CONFIG.getMaxSkeletonChunks();
-        int chunkSize = RskSystemProperties.CONFIG.getChunkSize();
-        return new SyncConfiguration(expectedPeers, timeoutWaitingPeers, timeoutWaitingRequest,
-                expirationTimePeerStatus, maxSkeletonChunks, chunkSize);
-    }
 }