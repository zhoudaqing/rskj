--- conflicted
+++ resolved
@@ -30,11 +30,8 @@
 import org.ethereum.core.BlockHeader;
 import org.ethereum.crypto.SHA3Helper;
 import org.ethereum.db.BlockStore;
-<<<<<<< HEAD
 import org.ethereum.net.server.ChannelManager;
-=======
 import org.ethereum.facade.Ethereum;
->>>>>>> 6310e5b2
 import org.ethereum.rpc.TypeConverter;
 import org.ethereum.rpc.Web3Impl;
 import org.slf4j.Logger;
@@ -54,21 +51,15 @@
  */
 public class Web3RskImpl extends Web3Impl {
     private static final Logger logger = LoggerFactory.getLogger("web3");
-    private final MinerServer minerServer;
 
-<<<<<<< HEAD
-    public Web3RskImpl(Rsk rsk, MinerServer minerServer, MinerClient minerClient, ChannelManager channelManager) {
-        super(rsk, RskSystemProperties.CONFIG, WalletFactory.createPersistentWallet(), minerClient, minerServer, channelManager);
-=======
     public Web3RskImpl(Ethereum eth,
                        RskSystemProperties properties,
                        MinerClient minerClient,
                        MinerServer minerServer,
                        PersonalModule personalModule,
-                       EthModule ethModule) {
-        super(eth, properties, minerClient, minerServer, personalModule, ethModule);
->>>>>>> 6310e5b2
-        this.minerServer = minerServer;
+                       EthModule ethModule,
+                       ChannelManager channelManager) {
+        super(eth, properties, minerClient, minerServer, personalModule, ethModule, channelManager);
     }
 
     public MinerWork mnr_getWork() {
