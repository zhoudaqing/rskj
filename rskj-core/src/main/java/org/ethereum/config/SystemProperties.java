/*
 * This file is part of RskJ
 * Copyright (C) 2017 RSK Labs Ltd.
 * (derived from ethereumJ library, Copyright (c) 2016 <ether.camp>)
 *
 * This program is free software: you can redistribute it and/or modify
 * it under the terms of the GNU Lesser General Public License as published by
 * the Free Software Foundation, either version 3 of the License, or
 * (at your option) any later version.
 *
 * This program is distributed in the hope that it will be useful,
 * but WITHOUT ANY WARRANTY; without even the implied warranty of
 * MERCHANTABILITY or FITNESS FOR A PARTICULAR PURPOSE. See the
 * GNU Lesser General Public License for more details.
 *
 * You should have received a copy of the GNU Lesser General Public License
 * along with this program. If not, see <http://www.gnu.org/licenses/>.
 */

package org.ethereum.config;

import com.google.common.annotations.VisibleForTesting;
import com.typesafe.config.Config;
import com.typesafe.config.ConfigFactory;
import com.typesafe.config.ConfigObject;
import com.typesafe.config.ConfigRenderOptions;
import org.ethereum.config.blockchain.DevNetConfig;
import org.ethereum.config.blockchain.RegTestConfig;
import org.ethereum.config.net.TestNetConfig;
import org.ethereum.config.net.*;
import org.ethereum.crypto.ECKey;
import org.ethereum.net.p2p.P2pHandler;
import org.ethereum.net.rlpx.MessageCodec;
import org.ethereum.net.rlpx.Node;
import org.slf4j.Logger;
import org.slf4j.LoggerFactory;
import org.spongycastle.util.encoders.Hex;

import java.io.*;
import java.lang.annotation.ElementType;
import java.lang.annotation.Retention;
import java.lang.annotation.RetentionPolicy;
import java.lang.annotation.Target;
import java.lang.reflect.Method;
import java.net.InetAddress;
import java.net.Socket;
import java.net.URL;
import java.nio.charset.StandardCharsets;
import java.util.*;

import static org.ethereum.crypto.SHA3Helper.sha3;

/**
 * Utility class to retrieve property values from the rskj.conf files
 *
 * The properties are taken from different sources and merged in the following order
 * (the config option from the next source overrides option from previous):
 * - resource rskj.conf : normally used as a reference config with default values
 *          and shouldn't be changed
 * - system property : each config entry might be altered via -D VM option
 * - [user dir]/config/rskj.conf
 * - config specified with the -Drsk.conf.file=[file.conf] VM option
 * - CLI options
 *
 * @author Roman Mandeleil
 * @since 22.05.2014
 */
public class SystemProperties {
    public static final String DEFAULT_BIND_IP = "0.0.0.0";
    private static Logger logger = LoggerFactory.getLogger("general");

    public static final String PROPERTY_DB_DIR = "database.dir";
    public static final String PROPERTY_LISTEN_PORT = "peer.listen.port";
    public static final String PROPERTY_PEER_ACTIVE = "peer.active";
    public static final String PROPERTY_DB_RESET = "database.reset";
    // TODO review rpc properties
    public static final String PROPERTY_RPC_ENABLED = "rpc.enabled";
    public static final String PROPERTY_RPC_PORT = "rpc.port";
    public static final String PROPERTY_RPC_CORS = "rpc.cors";

    /* Testing */
    private static final Boolean DEFAULT_VMTEST_LOAD_LOCAL = false;
    private static final String DEFAULT_BLOCKS_LOADER = "";

    private static final String YES = "yes";
    private static final String NO = "no";

    public static final SystemProperties CONFIG = new SystemProperties();

    /**
     * Marks config accessor methods which need to be called (for value validation)
     * upon config creation or modification
     */
    @Target(ElementType.METHOD)
    @Retention(RetentionPolicy.RUNTIME)
    private @interface ValidateMe {};

    protected Config config;

    // mutable options for tests
    private String databaseDir = null;
    private Boolean databaseReset = null;
    private String projectVersion = null;
    private String projectVersionModifier = null;

    private String genesisInfo = null;

    private String bindIp = null;
    private String externalIp = null;

    private Boolean syncEnabled = null;
    private Boolean discoveryEnabled = null;

    private BlockchainNetConfig blockchainConfig;
    
    public SystemProperties() {
        this(ConfigFactory.empty());
    }

    public SystemProperties(File configFile) {
        this(ConfigFactory.parseFile(configFile));
    }

    public SystemProperties(String configResource) {
        this(ConfigFactory.parseResources(configResource));
    }

    public SystemProperties(Config apiConfig) {
        try {
            Config javaSystemProperties = ConfigFactory.load("no-such-resource-only-system-props");
            Config referenceConfig = ConfigFactory.parseResources("rskj.conf");
            logger.info("Config ( {} ): default properties from resource 'rskj.conf'", referenceConfig.entrySet().isEmpty() ? NO : YES);
            String res = System.getProperty("rskj.conf.res");
            Config cmdLineConfigRes = res != null ? ConfigFactory.parseResources(res) : ConfigFactory.empty();
            logger.info("Config ( {} ): user properties from -Drskj.conf.res resource '{}'", cmdLineConfigRes.entrySet().isEmpty() ? NO : YES, res);
            Config userConfig = ConfigFactory.parseResources("user.conf");
            logger.info("Config ( {} ): user properties from resource 'user.conf'", userConfig.entrySet().isEmpty() ? NO : YES);
            File userDirFile = new File(System.getProperty("user.dir"), "/config/rskj.conf");
            Config userDirConfig = ConfigFactory.parseFile(userDirFile);
            logger.info("Config ( {} ): user properties from file '{}'", userDirConfig.entrySet().isEmpty() ? NO : YES, userDirFile);
            Config testConfig = ConfigFactory.parseResources("test-rskj.conf");
            logger.info("Config ( {} ): test properties from resource 'test-rskj.conf'", testConfig.entrySet().isEmpty() ? NO : YES);
            Config testUserConfig = ConfigFactory.parseResources("test-user.conf");
            logger.info("Config ( {} ): test properties from resource 'test-user.conf'", testUserConfig.entrySet().isEmpty() ? NO : YES);
            String file = System.getProperty("rsk.conf.file");
            Config cmdLineConfigFile = file != null ? ConfigFactory.parseFile(new File(file)) : ConfigFactory.empty();
            logger.info("Config ( {} ): user properties from -Drsk.conf.file file '{}'", cmdLineConfigFile.entrySet().isEmpty() ? NO : YES, file);
            logger.info("Config ( {} ): config passed via constructor", apiConfig.entrySet().isEmpty() ? NO : YES);
            config = javaSystemProperties
                    .withFallback(apiConfig)
                    .withFallback(cmdLineConfigFile)
                    .withFallback(testUserConfig)
                    .withFallback(testConfig)
                    .withFallback(userConfig)
                    .withFallback(userDirConfig)
                    .withFallback(cmdLineConfigRes)
                    .withFallback(referenceConfig);
            validateConfig();

            logger.debug("Config trace: " + config.root().render(ConfigRenderOptions.defaults().
                    setComments(false).setJson(false)));

            Properties props = new Properties();
            InputStream is = getClass().getResourceAsStream("/version.properties");
            props.load(is);
            this.projectVersion = props.getProperty("versionNumber");
            this.projectVersion = this.projectVersion.replaceAll("'", "");

            if (this.projectVersion == null) {
                this.projectVersion = "-.-.-";
            }

            this.projectVersionModifier = props.getProperty("modifier");
            this.projectVersionModifier = this.projectVersionModifier.replaceAll("\"", "");

        } catch (Exception e) {
            logger.error("Can't read config.", e);
            throw new RuntimeException(e);
        }
    }

    public Config getConfig() {
        return config;
    }

    /**
     * Puts a new config atop of existing stack making the options
     * in the supplied config overriding existing options
     * Once put this config can't be removed
     *
     * @param overrideOptions - atop config
     */
    public void overrideParams(Config overrideOptions) {
        config = overrideOptions.withFallback(config);
        validateConfig();
    }

    /**
     * Puts a new config atop of existing stack making the options
     * in the supplied config overriding existing options
     * Once put this config can't be removed
     *
     * @param keyValuePairs [name] [value] [name] [value] ...
     */
    public void overrideParams(String ... keyValuePairs) {
        if (keyValuePairs.length % 2 != 0) {
            throw new RuntimeException("Odd argument number");
        }

        Map<String, String> map = new HashMap<>();
        for (int i = 0; i < keyValuePairs.length; i += 2) {
            map.put(keyValuePairs[i], keyValuePairs[i + 1]);
        }
        overrideParams(map);
    }

    /**
     * Puts a new config atop of existing stack making the options
     * in the supplied config overriding existing options
     * Once put this config can't be removed
     *
     * @param cliOptions -  command line options to take presidency
     */
    public void overrideParams(Map<String, String> cliOptions) {
        Config cliConf = ConfigFactory.parseMap(cliOptions);
        overrideParams(cliConf);
    }

    private void validateConfig() {
        for (Method method : getClass().getMethods()) {
            try {
                if (method.isAnnotationPresent(ValidateMe.class)) {
                    method.invoke(this);
                }
            } catch (Exception e) {
                throw new RuntimeException("Error validating config method: " + method, e);
            }
        }
    }

    public <T> T getProperty(String propName, T defaultValue) {
        if (!config.hasPath(propName)) {
            return defaultValue;
        }

        String string = config.getString(propName);
        if (string.trim().isEmpty()) {
            return defaultValue;
        }
        
        return (T) config.getAnyRef(propName);
    }

    @ValidateMe
    public BlockchainNetConfig getBlockchainConfig() {
        if (blockchainConfig == null) {
            String netName = netName();
            if (netName != null && config.hasPath("blockchain.config.class")) {
                throw new RuntimeException("Only one of two options should be defined: 'blockchain.config.name' and 'blockchain.config.class'");
            }
            if (netName != null) {
                switch(netName) {
                    case "main":
                        blockchainConfig = new MainNetConfig();
                        break;
                    case "testnet":
                        blockchainConfig = new TestNetConfig();
                        break;
                    case "devnet":
                        blockchainConfig = new DevNetConfig();
                        break;
                    case "regtest":
                        blockchainConfig = new RegTestConfig();
                        break;
                    default:
                        throw new RuntimeException("Unknown value for 'blockchain.config.name': '" + config.getString("blockchain.config.name") + "'");
                }
            } else {
                String className = config.getString("blockchain.config.class");
                try {
                    Class<? extends BlockchainNetConfig> aClass = (Class<? extends BlockchainNetConfig>) Class.forName(className);
                    blockchainConfig = aClass.newInstance();
                } catch (ClassNotFoundException e) {
                    throw new RuntimeException("The class specified via blockchain.config.class '" + className + "' not found" , e);
                } catch (ClassCastException e) {
                    throw new RuntimeException("The class specified via blockchain.config.class '" + className + "' is not instance of org.ethereum.config.BlockchainForkConfig" , e);
                } catch (InstantiationException|IllegalAccessException e) {
                    throw new RuntimeException("The class specified via blockchain.config.class '" + className + "' couldn't be instantiated (check for default constructor and its accessibility)" , e);
                }
            }
        }
        return blockchainConfig;
    }

    @VisibleForTesting
    public void setBlockchainConfig(BlockchainNetConfig config) {
        blockchainConfig = config;
    }

    @ValidateMe
    public boolean peerDiscovery() {
        return discoveryEnabled == null ? config.getBoolean("peer.discovery.enabled") : discoveryEnabled;
    }

    public void setDiscoveryEnabled(Boolean discoveryEnabled) {
        this.discoveryEnabled = discoveryEnabled;
    }

    @ValidateMe
    public int peerConnectionTimeout() {
        return config.getInt("peer.connection.timeout") * 1000;
    }

    @ValidateMe
    public int defaultP2PVersion() {
        return config.hasPath("peer.p2p.version") ? config.getInt("peer.p2p.version") : P2pHandler.VERSION;
    }

    @ValidateMe
    public int rlpxMaxFrameSize() {
        return config.hasPath("peer.p2p.framing.maxSize") ? config.getInt("peer.p2p.framing.maxSize") : MessageCodec.NO_FRAMING;
    }

    @ValidateMe
    public List<String> peerDiscoveryIPList() {
        return config.hasPath("peer.discovery.ip.list") ? config.getStringList("peer.discovery.ip.list") : new ArrayList<>();
    }

    @ValidateMe
    public boolean databaseReset() {
        return databaseReset == null ? config.getBoolean("database.reset") : databaseReset;
    }

    public void setDatabaseReset(Boolean reset) {
        databaseReset = reset;
    }

    @ValidateMe
    public List<Node> peerActive() {
        if (!config.hasPath("peer.active")) {
            return Collections.EMPTY_LIST;
        }
        List<Node> ret = new ArrayList<>();
        List<? extends ConfigObject> list = config.getObjectList("peer.active");
        for (ConfigObject configObject : list) {
            Node n;
            if (configObject.get("url") != null) {
                String url = configObject.toConfig().getString("url");
                n = new Node(url.startsWith("enode://") ? url : "enode://" + url);
            } else if (configObject.get("ip") != null) {
                String ip = configObject.toConfig().getString("ip");
                int port = configObject.toConfig().getInt("port");
                byte[] nodeId;
                if (configObject.toConfig().hasPath("nodeId")) {
                    nodeId = Hex.decode(configObject.toConfig().getString("nodeId").trim());
                    if (nodeId.length != 64) {
                        throw new RuntimeException("Invalid config nodeId '" + nodeId + "' at " + configObject);
                    }
                } else {
                    if (configObject.toConfig().hasPath("nodeName")) {
                        String nodeName = configObject.toConfig().getString("nodeName").trim();
                        // FIXME should be sha3-512 here ?
                        nodeId = ECKey.fromPrivate(sha3(nodeName.getBytes(StandardCharsets.UTF_8))).getNodeId();
                    } else {
                        throw new RuntimeException("Either nodeId or nodeName should be specified: " + configObject);
                    }
                }
                n = new Node(nodeId, ip, port);
            } else {
                throw new RuntimeException("Unexpected element within 'peer.active' config list: " + configObject);
            }
            ret.add(n);
        }
        return ret;
    }

    @ValidateMe
    public NodeFilter peerTrusted() {
        List<? extends ConfigObject> list = config.getObjectList("peer.trusted");
        NodeFilter ret = new NodeFilter();

        for (ConfigObject configObject : list) {
            byte[] nodeId = null;
            String ipMask = null;
            if (configObject.get("nodeId") != null) {
                nodeId = Hex.decode(configObject.toConfig().getString("nodeId").trim());
            }
            if (configObject.get("ip") != null) {
                ipMask = configObject.toConfig().getString("ip").trim();
            }
            ret.add(nodeId, ipMask);
        }
        return ret;
    }


    @ValidateMe
    public String coinbaseSecret() {
        return config.getString("coinbase.secret");
    }

    @ValidateMe
    public Integer peerChannelReadTimeout() {
        return config.getInt("peer.channel.read.timeout");
    }

    @ValidateMe
    public String dumpStyle() {
        return config.getString("dump.style");
    }

    @ValidateMe
    public int dumpBlock() {
        return config.getInt("dump.block");
    }

    @ValidateMe
    public String databaseDir() {
        return databaseDir == null ? config.getString("database.dir") : databaseDir;
    }

    public void setDataBaseDir(String dataBaseDir) {
        this.databaseDir = dataBaseDir;
    }

    @ValidateMe
    public boolean dumpCleanOnRestart() {
        return config.getBoolean("dump.clean.on.restart");
    }

    @ValidateMe
    public boolean playVM() {
        return config.getBoolean("play.vm");
    }

    @ValidateMe
    public int maxHashesAsk() {
        return config.getInt("sync.max.hashes.ask");
    }

    @ValidateMe
    public int syncPeerCount() {
        return config.getInt("sync.peer.count");
    }

    public Integer syncVersion() {
        if (!config.hasPath("sync.version")) {
            return null;
        }
        return config.getInt("sync.version");
    }


    @ValidateMe
    public String projectVersion() {
        return projectVersion;
    }

    @ValidateMe
    public String projectVersionModifier() {
        return projectVersionModifier;
    }

    @ValidateMe
    public String helloPhrase() {
        return config.getString("hello.phrase");
    }

    @ValidateMe
    public String rootHashStart() {
        return config.hasPath("root.hash.start") ? config.getString("root.hash.start") : null;
    }

    @ValidateMe
    public List<String> peerCapabilities() {
        return config.hasPath("peer.capabilities") ?  config.getStringList("peer.capabilities") : new ArrayList<>(Arrays.asList("rsk"));
    }

    @ValidateMe
    public boolean vmTrace() {
        return config.getBoolean("vm.structured.trace");
    }

    @ValidateMe
    public boolean vmTraceCompressed() {
        return config.getBoolean("vm.structured.compressed");
    }

    @ValidateMe
    public int vmTraceInitStorageLimit() {
        return config.getInt("vm.structured.initStorageLimit");
    }

    @ValidateMe
    public int detailsInMemoryStorageLimit() {
        return config.getInt("details.inmemory.storage.limit");
    }

    @ValidateMe
    public String vmTraceDir() {
        return config.getString("vm.structured.dir");
    }

    @ValidateMe
    public String privateKey() {
        if (config.hasPath("peer.privateKey")) {
            String key = config.getString("peer.privateKey");
            if (key.length() != 64) {
                throw new RuntimeException("The peer.privateKey needs to be Hex encoded and 32 byte length");
            }
            return key;
        } else {
            return getGeneratedNodePrivateKey();
        }
    }

    private String getGeneratedNodePrivateKey() {
        try {
            File file = new File(databaseDir(), "nodeId.properties");
            Properties props = new Properties();
            if (file.canRead()) {
                props.load(new FileReader(file));
            } else {
                ECKey key = new ECKey();
                props.setProperty("nodeIdPrivateKey", Hex.toHexString(key.getPrivKeyBytes()));
                props.setProperty("nodeId", Hex.toHexString(key.getNodeId()));
                file.getParentFile().mkdirs();
                props.store(new FileWriter(file), "Generated NodeID. To use your own nodeId please refer to 'peer.privateKey' config option.");
                logger.info("New nodeID generated: " + props.getProperty("nodeId"));
                logger.info("Generated nodeID and its private key stored in " + file);
            }
            return props.getProperty("nodeIdPrivateKey");
        } catch (IOException e) {
            throw new RuntimeException(e);
        }
    }

    @ValidateMe
    public ECKey getMyKey() {
        return ECKey.fromPrivate(Hex.decode(privateKey())).decompress();
    }

    /**
     *  Home NodeID calculated from 'peer.privateKey' property
     */
    @ValidateMe
    public byte[] nodeId() {
        return getMyKey().getNodeId();
    }

    @ValidateMe
    public int networkId() {
        return config.getInt("peer.networkId");
    }

    @ValidateMe
    public int maxActivePeers() {
        return config.getInt("peer.maxActivePeers");
    }

    @ValidateMe
    public boolean eip8() {
        return config.getBoolean("peer.p2p.eip8");
    }

    @ValidateMe
    public int listenPort() {
        return config.getInt("peer.listen.port");
    }


    /**
     * This can be a blocking call with long timeout (thus no ValidateMe)
     */
    public String bindIp() {
        if (!config.hasPath("peer.discovery.bind.ip") || config.getString("peer.discovery.bind.ip").trim().isEmpty()) {
            if (bindIp == null) {
                logger.info("Bind address wasn't set, Punching to identify it...");
                try(Socket s = new Socket("www.google.com", 80)) {
                    bindIp = s.getLocalAddress().getHostAddress();
                    logger.info("UDP local bound to: {}", bindIp);
                } catch (IOException e) {
                    logger.warn("Can't get bind IP. Fall back to 0.0.0.0: ", e);
                    bindIp = DEFAULT_BIND_IP;
                }
            }
            return bindIp;
        } else {
            return config.getString("peer.discovery.bind.ip").trim();
        }
    }

    /**
     * This can be a blocking call with long timeout (thus no ValidateMe)
     */
    public String externalIp() {
        if (!config.hasPath("peer.discovery.external.ip") || config.getString("peer.discovery.external.ip").trim().isEmpty()) {
            if (externalIp == null) {
                logger.info("External IP wasn't set, using checkip.amazonaws.com to identify it...");
                try {
                    BufferedReader in = new BufferedReader(new InputStreamReader(
                            new URL("http://checkip.amazonaws.com").openStream()));
                    externalIp = in.readLine();
                    if (externalIp == null || externalIp.trim().isEmpty()) {
                        throw new IOException("Invalid address: '" + externalIp + "'");
                    }
                    try {
                        InetAddress.getByName(externalIp);
                    } catch (Exception e) {
                        throw new IOException("Invalid address: '" + externalIp + "'");
                    }
                    logger.info("External address identified: {}", externalIp);
                } catch (IOException e) {
                    externalIp = bindIp();
                    logger.warn("Can't get external IP. Fall back to peer.bind.ip: " + externalIp + " :" + e);
                }
            }
            return externalIp;

        } else {
            return config.getString("peer.discovery.external.ip").trim();
        }
    }

    @ValidateMe
    public String getKeyValueDataSource() {
        return config.getString("keyvalue.datasource");
    }

    @ValidateMe
    public boolean isSyncEnabled() {
        return this.syncEnabled == null ? config.getBoolean("sync.enabled") : syncEnabled;
    }

    public void setSyncEnabled(Boolean syncEnabled) {
        this.syncEnabled = syncEnabled;
    }

    @ValidateMe
    public String genesisInfo() {

        if (genesisInfo == null)
            return config.getString("genesis");
        else
            return genesisInfo;
    }

    @ValidateMe
    public int txOutdatedThreshold() {
        return config.getInt("transaction.outdated.threshold");
    }

    @ValidateMe
    public int txOutdatedTimeout() {
        return config.getInt("transaction.outdated.timeout");
    }

    public void setGenesisInfo(String genesisInfo){
        this.genesisInfo = genesisInfo;
    }

    public String dump() {
        return config.root().render(ConfigRenderOptions.defaults().setComments(false));
    }

    public int scoringNumberOfNodes() {
        return getInt("scoring.nodes.number", 100);
    }

    public long scoringNodesPunishmentDuration() {
        return getLong("scoring.nodes.duration", 10) * 60000L;
    }

    public int scoringNodesPunishmentIncrement() {
        return getInt("scoring.nodes.increment", 10);
    }

    public long scoringNodesPunishmentMaximumDuration() {
        // default value: no maximum duration
        return getLong("scoring.nodes.maximum", 0) * 60000L;
    }

    public long scoringAddressesPunishmentDuration() {
        return getLong("scoring.addresses.duration", 10) * 60000L;
    }

    public int scoringAddressesPunishmentIncrement() {
        return getInt("scoring.addresses.increment", 10);
    }

    public long scoringAddressesPunishmentMaximumDuration() {
        // default value: 1 week
        return getLong("scoring.addresses.maximum", 60 * 24 * 7)  * 60000L;
    }

    protected int getInt(String path, int val) {
        return config.hasPath(path) ? config.getInt(path) : val;
    }

    protected long getLong(String path, long val) {
        return config.hasPath(path) ? config.getLong(path) : val;
    }

    /*
     *
     * Testing
     *
     */
    public boolean vmTestLoadLocal() {
        return config.hasPath("GitHubTests.VMTest.loadLocal") ?
                config.getBoolean("GitHubTests.VMTest.loadLocal") : DEFAULT_VMTEST_LOAD_LOCAL;
    }

    public String blocksLoader() {
        return config.hasPath("blocks.loader") ?
                config.getString("blocks.loader") : DEFAULT_BLOCKS_LOADER;
    }

    public String customSolcPath() {
        return config.hasPath("solc.path") ? config.getString("solc.path"): null;
    }

    public String netName() {
        return config.hasPath("blockchain.config.name") ? config.getString("blockchain.config.name") : null;
    }

    public String corsDomains() {
        return config.hasPath(PROPERTY_RPC_CORS) ?
                config.getString(PROPERTY_RPC_CORS) : null;
    }

<<<<<<< HEAD
=======
    protected long getLongProperty(String propertyName, long defaultValue) {
        return config.hasPath(propertyName) ? config.getLong(propertyName) : defaultValue;
    }
    protected boolean getBooleanProperty(String propertyName, boolean defaultValue) {
        return config.hasPath(propertyName) ? config.getBoolean(propertyName) : defaultValue;
    }
>>>>>>> 0d52d118
}<|MERGE_RESOLUTION|>--- conflicted
+++ resolved
@@ -729,13 +729,10 @@
                 config.getString(PROPERTY_RPC_CORS) : null;
     }
 
-<<<<<<< HEAD
-=======
     protected long getLongProperty(String propertyName, long defaultValue) {
         return config.hasPath(propertyName) ? config.getLong(propertyName) : defaultValue;
     }
     protected boolean getBooleanProperty(String propertyName, boolean defaultValue) {
         return config.hasPath(propertyName) ? config.getBoolean(propertyName) : defaultValue;
     }
->>>>>>> 0d52d118
 }