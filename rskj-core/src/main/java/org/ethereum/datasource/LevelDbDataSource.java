/*
 * This file is part of RskJ
 * Copyright (C) 2017 RSK Labs Ltd.
 * (derived from ethereumJ library, Copyright (c) 2016 <ether.camp>)
 *
 * This program is free software: you can redistribute it and/or modify
 * it under the terms of the GNU Lesser General Public License as published by
 * the Free Software Foundation, either version 3 of the License, or
 * (at your option) any later version.
 *
 * This program is distributed in the hope that it will be useful,
 * but WITHOUT ANY WARRANTY; without even the implied warranty of
 * MERCHANTABILITY or FITNESS FOR A PARTICULAR PURPOSE. See the
 * GNU Lesser General Public License for more details.
 *
 * You should have received a copy of the GNU Lesser General Public License
 * along with this program. If not, see <http://www.gnu.org/licenses/>.
 */

package org.ethereum.datasource;

import co.rsk.panic.PanicProcessor;
import org.ethereum.config.SystemProperties;
import org.fusesource.leveldbjni.JniDBFactory;
import org.iq80.leveldb.CompressionType;
import org.iq80.leveldb.DB;
import org.iq80.leveldb.DBException;
import org.iq80.leveldb.DBIterator;
import org.iq80.leveldb.Options;
import org.iq80.leveldb.WriteBatch;
import org.slf4j.Logger;
import org.slf4j.LoggerFactory;
import org.spongycastle.util.encoders.Hex;
import org.springframework.beans.factory.annotation.Autowired;
import org.springframework.context.annotation.Scope;
import org.springframework.stereotype.Component;

import java.io.File;
import java.io.IOException;
import java.io.UncheckedIOException;
import java.nio.file.Files;
import java.nio.file.Path;
import java.nio.file.Paths;
import java.util.HashSet;
import java.util.Map;
import java.util.Set;
import java.util.concurrent.locks.ReadWriteLock;
import java.util.concurrent.locks.ReentrantReadWriteLock;

import static java.lang.System.getProperty;
import static org.fusesource.leveldbjni.JniDBFactory.factory;

/**
 * @author Roman Mandeleil
 * @since 18.01.2015
 */
@Component
@Scope("prototype")
public class LevelDbDataSource implements KeyValueDataSource {

    private static final Logger logger = LoggerFactory.getLogger("db");
    private static final PanicProcessor panicProcessor = new PanicProcessor();
    private static final String MY_PANIC_TOPIC = "leveldb";

    // following might need to be configured at runtime, tbd
    private static final int LDB_CACHE_SIZE = 0;
    private static final int LDB_BLOCK_SIZE = 10 * 1024 * 1024;
    private static final int LDB_WRITE_BUFFER_SIZE = 10 * 1024 * 1024;
    private static final int LDB_MAX_OPEN_FILES = 128;
    private static final boolean LDB_PARANOID_CHECKS = true;
    private static final boolean LDB_VERIFY_CHECKSUMS = true;
    private static final int LDB_JNI_MEMORY_POOL_SIZE = 1024 * 512;

    @Autowired
    private SystemProperties config = SystemProperties.CONFIG; // initialized for standalone test

    private long lastTimeUsed;
    private String name;
    private DB db;

    // The native LevelDB insert/update/delete are normally thread-safe
    // However close operation is not thread-safe and may lead to a native crash when
    // accessing a closed DB.
    // The leveldbJNI lib has a protection over accessing closed DB but it is not synchronized
    // This ReadWriteLock still permits concurrent execution of insert/delete/update operations
    // however blocks them on init/close/delete operations
    private ReadWriteLock resetDbLock = new ReentrantReadWriteLock();

    public LevelDbDataSource() {
    }

    public LevelDbDataSource(String name) {
        this.name = name;
        logger.info("New LevelDbDataSource: {}", name);
    }

    @Override
    public void init() {
        resetDbLock.writeLock().lock();
        try {
<<<<<<< HEAD
            updateLastTimeUsed();
            logger.debug("~> LevelDbDataSource.init(): {}", name);

            if (isAlive()) throw new IllegalStateException("This is already initialised... bug?");
            if (name == null) throw new NullPointerException("no name set to the db");
=======
            logger.debug("~> LevelDbDataSource.init(): " + name);

            if (isAlive()) {
                return;
            }

            if (name == null) {
                throw new NullPointerException("no name set to the db");
            }
>>>>>>> aaa9d60c

            Options options = new Options();
            options.createIfMissing(true);
            options.compressionType(CompressionType.NONE);
            options.blockSize(LDB_BLOCK_SIZE);
            options.writeBufferSize(LDB_WRITE_BUFFER_SIZE);
            options.maxOpenFiles(LDB_MAX_OPEN_FILES);
            options.logger(message -> logger.debug(message));
            options.cacheSize(LDB_CACHE_SIZE);
            options.paranoidChecks(LDB_PARANOID_CHECKS);
            options.verifyChecksums(LDB_VERIFY_CHECKSUMS);

            try {
                logger.debug("Opening database");
                Path dbPath;

                if (Paths.get(config.databaseDir()).isAbsolute())
                    dbPath = Paths.get(config.databaseDir(), name);
                else
                    dbPath = Paths.get(getProperty("user.dir"), config.databaseDir(), name);

                Files.createDirectories(dbPath.getParent());

                logger.debug("Initializing new or existing database: '{}'", name);
                this.db = factory.open(dbPath.toFile(), options);

            } catch (IOException ioe) {
                panicProcessor.panic(MY_PANIC_TOPIC, ioe.getMessage());
                throw new UncheckedIOException("Can't initialize database", ioe);
            }
            logger.debug("<~ LevelDbDataSource.init(): {}", name);
        } finally {
            resetDbLock.writeLock().unlock();
        }
    }

    @Override
    public boolean isAlive() {
        return this.db != null;
    }

    public void destroyDB(File fileLocation) {
        resetDbLock.writeLock().lock();
        try {
            logger.debug("Destroying existing database: {}", fileLocation);
            Options options = new Options();
            try {
                factory.destroy(fileLocation, options);
            } catch (IOException e) {
                logger.error(e.getMessage(), e);
                panicProcessor.panic(MY_PANIC_TOPIC, e.getMessage());
            }
        } finally {
            resetDbLock.writeLock().unlock();
        }
    }

    @Override
    public void setName(String name) {
        this.name = name;
    }

    @Override
    public String getName() {
        return name;
    }

    @Override
    public byte[] get(byte[] key) {
        resetDbLock.readLock().lock();
        try {
<<<<<<< HEAD
            updateLastTimeUsed();
            if (logger.isTraceEnabled())
                logger.trace("~> LevelDbDataSource.get(): {}, key: {}", name, Hex.toHexString(key));
            try {
                byte[] ret = db.get(key);
                if (logger.isTraceEnabled())
                    logger.trace("<~ LevelDbDataSource.get(): {}, key: {}, {}", name, Hex.toHexString(key), ret == null ? "null" : ret.length);

                return ret;
            } catch (DBException e) {
                logger.error("Couldn't read from LevelDb, very bad.", e);
                panicProcessor.panic(MY_PANIC_TOPIC, String.format("Couldn't read from LevelDb, very bad. %s", e.getMessage()));
                throw e;
=======
            if (logger.isTraceEnabled()) {
                logger.trace("~> LevelDbDataSource.get(): " + name + ", key: " + Hex.toHexString(key));
            }

            try {
                byte[] ret = db.get(key);
                if (logger.isTraceEnabled()) {
                    logger.trace("<~ LevelDbDataSource.get(): " + name + ", key: " + Hex.toHexString(key) + ", " + (ret == null ? "null" : ret.length));
                }

                return ret;
            } catch (DBException e) {
                logger.error("Exception. Retrying again...", e);
                try {
                    byte[] ret = db.get(key);
                    if (logger.isTraceEnabled()) {
                        logger.trace("<~ LevelDbDataSource.get(): " + name + ", key: " + Hex.toHexString(key) + ", " + (ret == null ? "null" : ret.length));
                    }

                    return ret;
                } catch (DBException e2) {
                    logger.error("Exception. Not retrying.", e2);
                    panicProcessor.panic("leveldb", String.format("Exception. Not retrying. %s", e2.getMessage()));
                    throw e2;
                }
>>>>>>> aaa9d60c
            }
        } finally {
            resetDbLock.readLock().unlock();
        }
    }

    @Override
    public byte[] put(byte[] key, byte[] value) {
        resetDbLock.readLock().lock();
        try {
<<<<<<< HEAD
            updateLastTimeUsed();
            if (logger.isTraceEnabled())
                logger.trace("~> LevelDbDataSource.put(): {}, key: {}, {}", name, Hex.toHexString(key), value == null ? "null" : value.length);
            db.put(key, value);
            if (logger.isTraceEnabled())
                logger.trace("<~ LevelDbDataSource.put(): {}, key: {}, {}", name, Hex.toHexString(key), value == null ? "null" : value.length);
=======
            if (logger.isTraceEnabled()) {
                logger.trace("~> LevelDbDataSource.put(): " + name + ", key: " + Hex.toHexString(key) + ", " + (value == null ? "null" : value.length));
            }

            db.put(key, value);
            if (logger.isTraceEnabled()) {
                logger.trace("<~ LevelDbDataSource.put(): " + name + ", key: " + Hex.toHexString(key) + ", " + (value == null ? "null" : value.length));
            }

>>>>>>> aaa9d60c
            return value;
        } finally {
            resetDbLock.readLock().unlock();
        }
    }

    @Override
    public void delete(byte[] key) {
        resetDbLock.readLock().lock();
        try {
<<<<<<< HEAD
            updateLastTimeUsed();
            if (logger.isTraceEnabled())
                logger.trace("~> LevelDbDataSource.delete(): {}, key: {}", name, Hex.toHexString(key));
            db.delete(key);
            if (logger.isTraceEnabled())
                logger.trace("<~ LevelDbDataSource.delete(): {}, key: {}", name, Hex.toHexString(key));
=======
            if (logger.isTraceEnabled()) {
                logger.trace("~> LevelDbDataSource.delete(): " + name + ", key: " + Hex.toHexString(key));
            }

            db.delete(key);
            if (logger.isTraceEnabled()) {
                logger.trace("<~ LevelDbDataSource.delete(): " + name + ", key: " + Hex.toHexString(key));
            }

>>>>>>> aaa9d60c
        } finally {
            resetDbLock.readLock().unlock();
        }
    }

    @Override
    public Set<byte[]> keys() {
        resetDbLock.readLock().lock();
        try {
<<<<<<< HEAD
            updateLastTimeUsed();
            if (logger.isTraceEnabled()) logger.trace("~> LevelDbDataSource.keys(): {}", name);
            JniDBFactory.pushMemoryPool(LDB_JNI_MEMORY_POOL_SIZE);
            try (DBIterator iterator = db.iterator()) {
                Set<byte[]> result = new HashSet<>();
                iterator.seekToFirst();
                iterator.forEachRemaining( x -> result.add(x.getKey()) );
                if (logger.isTraceEnabled()) logger.trace("<~ LevelDbDataSource.keys(): {}, {} ", name, result.size());
=======
            if (logger.isTraceEnabled()) {
                logger.trace("~> LevelDbDataSource.keys(): " + name);
            }

            try (DBIterator iterator = db.iterator()) {
                Set<byte[]> result = new HashSet<>();
                for (iterator.seekToFirst(); iterator.hasNext(); iterator.next()) {
                    result.add(iterator.peekNext().getKey());
                }
                if (logger.isTraceEnabled()) {
                    logger.trace("<~ LevelDbDataSource.keys(): " + name + ", " + result.size());
                }

>>>>>>> aaa9d60c
                return result;
            } catch (IOException e) {
                logger.error("Error retrieving Keys from LevelDBDataSource", e);
                panicProcessor.panic(MY_PANIC_TOPIC, String.format("Unexpected while retrieving keys: %s", e.getMessage()));
                throw new UncheckedIOException(e);
            }
        } finally {
            JniDBFactory.popMemoryPool();
            resetDbLock.readLock().unlock();
        }
    }

    private void updateBatchInternal(Map<byte[], byte[]> rows) throws IOException {
        try (WriteBatch batch = db.createWriteBatch()) {
            for (Map.Entry<byte[], byte[]> entry : rows.entrySet()) {
                batch.put(entry.getKey(), entry.getValue());
            }
            db.write(batch);
        }
    }

    @Override
    public void updateBatch(Map<byte[], byte[]> rows) {
        resetDbLock.readLock().lock();
        try {
<<<<<<< HEAD
            updateLastTimeUsed();
            if (logger.isTraceEnabled()) logger.trace("~> LevelDbDataSource.updateBatch(): {}, {}", name, rows.size());
            JniDBFactory.pushMemoryPool(LDB_JNI_MEMORY_POOL_SIZE);
            try {
                updateBatchInternal(rows);
                if (logger.isTraceEnabled())
                    logger.trace("<~ LevelDbDataSource.updateBatch(): {}, {}", name, rows.size());
            } catch (IOException e) {
                logger.error("Failed to update batch", e);
                panicProcessor.panic(MY_PANIC_TOPIC, String.format("Failed to update batch with error %s", e.getMessage()));
                throw new UncheckedIOException(e);
=======
            if (logger.isTraceEnabled()) {
                logger.trace("~> LevelDbDataSource.updateBatch(): " + name + ", " + rows.size());
            }

            try {
                updateBatchInternal(rows);
                if (logger.isTraceEnabled()) {
                    logger.trace("<~ LevelDbDataSource.updateBatch(): " + name + ", " + rows.size());
                }

            } catch (Exception e) {
                logger.error("Error, retrying one more time...", e);
                // try one more time
                try {
                    updateBatchInternal(rows);
                    if (logger.isTraceEnabled()) {
                        logger.trace("<~ LevelDbDataSource.updateBatch(): " + name + ", " + rows.size());
                    }

                } catch (Exception e1) {
                    logger.error("Error", e);
                    panicProcessor.panic("leveldb", String.format("Error %s", e.getMessage()));
                    throw new RuntimeException(e);
                }
>>>>>>> aaa9d60c
            }
        } finally {
            JniDBFactory.popMemoryPool();
            resetDbLock.readLock().unlock();
        }
    }

    @Override
    public void close() {
        resetDbLock.writeLock().lock();
        try {
            if (!isAlive()) {
                return;
            }

            try {
                logger.debug("Close db: {}", name);
                db.close();
                this.db = null;
            } catch (IOException e) {
                logger.error("Failed to find the db file on the close: {} ", name);
                panicProcessor.panic(MY_PANIC_TOPIC, String.format("Failed to find the db file on the close: %s", name));
            }
        } finally {
            resetDbLock.writeLock().unlock();
        }
    }

    public long getLastTimeUsed() {
        return this.lastTimeUsed;
    }

    private void updateLastTimeUsed() {
        this.lastTimeUsed = System.currentTimeMillis();
    }
}<|MERGE_RESOLUTION|>--- conflicted
+++ resolved
@@ -98,14 +98,7 @@
     public void init() {
         resetDbLock.writeLock().lock();
         try {
-<<<<<<< HEAD
-            updateLastTimeUsed();
-            logger.debug("~> LevelDbDataSource.init(): {}", name);
-
-            if (isAlive()) throw new IllegalStateException("This is already initialised... bug?");
-            if (name == null) throw new NullPointerException("no name set to the db");
-=======
-            logger.debug("~> LevelDbDataSource.init(): " + name);
+            logger.debug("~> LevelDbDataSource.init(): {}",  name);
 
             if (isAlive()) {
                 return;
@@ -114,7 +107,6 @@
             if (name == null) {
                 throw new NullPointerException("no name set to the db");
             }
->>>>>>> aaa9d60c
 
             Options options = new Options();
             options.createIfMissing(true);
@@ -186,29 +178,14 @@
     public byte[] get(byte[] key) {
         resetDbLock.readLock().lock();
         try {
-<<<<<<< HEAD
-            updateLastTimeUsed();
-            if (logger.isTraceEnabled())
-                logger.trace("~> LevelDbDataSource.get(): {}, key: {}", name, Hex.toHexString(key));
-            try {
-                byte[] ret = db.get(key);
-                if (logger.isTraceEnabled())
-                    logger.trace("<~ LevelDbDataSource.get(): {}, key: {}, {}", name, Hex.toHexString(key), ret == null ? "null" : ret.length);
-
-                return ret;
-            } catch (DBException e) {
-                logger.error("Couldn't read from LevelDb, very bad.", e);
-                panicProcessor.panic(MY_PANIC_TOPIC, String.format("Couldn't read from LevelDb, very bad. %s", e.getMessage()));
-                throw e;
-=======
-            if (logger.isTraceEnabled()) {
-                logger.trace("~> LevelDbDataSource.get(): " + name + ", key: " + Hex.toHexString(key));
+            if (logger.isTraceEnabled()) {
+                logger.trace("~> LevelDbDataSource.get(): {}, key: ",name, Hex.toHexString(key));
             }
 
             try {
                 byte[] ret = db.get(key);
                 if (logger.isTraceEnabled()) {
-                    logger.trace("<~ LevelDbDataSource.get(): " + name + ", key: " + Hex.toHexString(key) + ", " + (ret == null ? "null" : ret.length));
+                    logger.trace("<~ LevelDbDataSource.get(): {}, key: {}, {}", name, Hex.toHexString(key), ret == null ? "null" : ret.length);
                 }
 
                 return ret;
@@ -217,7 +194,7 @@
                 try {
                     byte[] ret = db.get(key);
                     if (logger.isTraceEnabled()) {
-                        logger.trace("<~ LevelDbDataSource.get(): " + name + ", key: " + Hex.toHexString(key) + ", " + (ret == null ? "null" : ret.length));
+                        logger.trace("<~ LevelDbDataSource.get(): {}, key: {}, {}", name, Hex.toHexString(key), ret == null ? "null" : ret.length);
                     }
 
                     return ret;
@@ -226,7 +203,6 @@
                     panicProcessor.panic("leveldb", String.format("Exception. Not retrying. %s", e2.getMessage()));
                     throw e2;
                 }
->>>>>>> aaa9d60c
             }
         } finally {
             resetDbLock.readLock().unlock();
@@ -237,24 +213,14 @@
     public byte[] put(byte[] key, byte[] value) {
         resetDbLock.readLock().lock();
         try {
-<<<<<<< HEAD
-            updateLastTimeUsed();
-            if (logger.isTraceEnabled())
+            if (logger.isTraceEnabled()) {
                 logger.trace("~> LevelDbDataSource.put(): {}, key: {}, {}", name, Hex.toHexString(key), value == null ? "null" : value.length);
+            }
+
             db.put(key, value);
-            if (logger.isTraceEnabled())
+            if (logger.isTraceEnabled()) {
                 logger.trace("<~ LevelDbDataSource.put(): {}, key: {}, {}", name, Hex.toHexString(key), value == null ? "null" : value.length);
-=======
-            if (logger.isTraceEnabled()) {
-                logger.trace("~> LevelDbDataSource.put(): " + name + ", key: " + Hex.toHexString(key) + ", " + (value == null ? "null" : value.length));
-            }
-
-            db.put(key, value);
-            if (logger.isTraceEnabled()) {
-                logger.trace("<~ LevelDbDataSource.put(): " + name + ", key: " + Hex.toHexString(key) + ", " + (value == null ? "null" : value.length));
-            }
-
->>>>>>> aaa9d60c
+            }
             return value;
         } finally {
             resetDbLock.readLock().unlock();
@@ -265,24 +231,14 @@
     public void delete(byte[] key) {
         resetDbLock.readLock().lock();
         try {
-<<<<<<< HEAD
-            updateLastTimeUsed();
-            if (logger.isTraceEnabled())
+            if (logger.isTraceEnabled()) {
                 logger.trace("~> LevelDbDataSource.delete(): {}, key: {}", name, Hex.toHexString(key));
+            }
+
             db.delete(key);
-            if (logger.isTraceEnabled())
+            if (logger.isTraceEnabled()) {
                 logger.trace("<~ LevelDbDataSource.delete(): {}, key: {}", name, Hex.toHexString(key));
-=======
-            if (logger.isTraceEnabled()) {
-                logger.trace("~> LevelDbDataSource.delete(): " + name + ", key: " + Hex.toHexString(key));
-            }
-
-            db.delete(key);
-            if (logger.isTraceEnabled()) {
-                logger.trace("<~ LevelDbDataSource.delete(): " + name + ", key: " + Hex.toHexString(key));
-            }
-
->>>>>>> aaa9d60c
+            }
         } finally {
             resetDbLock.readLock().unlock();
         }
@@ -292,30 +248,20 @@
     public Set<byte[]> keys() {
         resetDbLock.readLock().lock();
         try {
-<<<<<<< HEAD
-            updateLastTimeUsed();
-            if (logger.isTraceEnabled()) logger.trace("~> LevelDbDataSource.keys(): {}", name);
+            if (logger.isTraceEnabled()) {
+                logger.trace("~> LevelDbDataSource.keys(): " + name);
+            }
             JniDBFactory.pushMemoryPool(LDB_JNI_MEMORY_POOL_SIZE);
+
             try (DBIterator iterator = db.iterator()) {
+                Set<byte[]> result = new HashSet<>();
                 Set<byte[]> result = new HashSet<>();
                 iterator.seekToFirst();
                 iterator.forEachRemaining( x -> result.add(x.getKey()) );
-                if (logger.isTraceEnabled()) logger.trace("<~ LevelDbDataSource.keys(): {}, {} ", name, result.size());
-=======
-            if (logger.isTraceEnabled()) {
-                logger.trace("~> LevelDbDataSource.keys(): " + name);
-            }
-
-            try (DBIterator iterator = db.iterator()) {
-                Set<byte[]> result = new HashSet<>();
-                for (iterator.seekToFirst(); iterator.hasNext(); iterator.next()) {
-                    result.add(iterator.peekNext().getKey());
-                }
                 if (logger.isTraceEnabled()) {
-                    logger.trace("<~ LevelDbDataSource.keys(): " + name + ", " + result.size());
-                }
-
->>>>>>> aaa9d60c
+                    logger.trace("<~ LevelDbDataSource.keys(): {}, {} ", name, result.size());
+                }
+
                 return result;
             } catch (IOException e) {
                 logger.error("Error retrieving Keys from LevelDBDataSource", e);
@@ -341,27 +287,15 @@
     public void updateBatch(Map<byte[], byte[]> rows) {
         resetDbLock.readLock().lock();
         try {
-<<<<<<< HEAD
-            updateLastTimeUsed();
-            if (logger.isTraceEnabled()) logger.trace("~> LevelDbDataSource.updateBatch(): {}, {}", name, rows.size());
+            if (logger.isTraceEnabled()) {
+                logger.trace("~> LevelDbDataSource.updateBatch(): {}, {}", name, rows.size());
+            }
             JniDBFactory.pushMemoryPool(LDB_JNI_MEMORY_POOL_SIZE);
-            try {
-                updateBatchInternal(rows);
-                if (logger.isTraceEnabled())
-                    logger.trace("<~ LevelDbDataSource.updateBatch(): {}, {}", name, rows.size());
-            } catch (IOException e) {
-                logger.error("Failed to update batch", e);
-                panicProcessor.panic(MY_PANIC_TOPIC, String.format("Failed to update batch with error %s", e.getMessage()));
-                throw new UncheckedIOException(e);
-=======
-            if (logger.isTraceEnabled()) {
-                logger.trace("~> LevelDbDataSource.updateBatch(): " + name + ", " + rows.size());
-            }
 
             try {
                 updateBatchInternal(rows);
                 if (logger.isTraceEnabled()) {
-                    logger.trace("<~ LevelDbDataSource.updateBatch(): " + name + ", " + rows.size());
+                    logger.trace("<~ LevelDbDataSource.updateBatch(): {}, {}", name, rows.size());
                 }
 
             } catch (Exception e) {
@@ -370,7 +304,7 @@
                 try {
                     updateBatchInternal(rows);
                     if (logger.isTraceEnabled()) {
-                        logger.trace("<~ LevelDbDataSource.updateBatch(): " + name + ", " + rows.size());
+                        logger.trace("<~ LevelDbDataSource.updateBatch(): {}, {}", name, rows.size());
                     }
 
                 } catch (Exception e1) {
@@ -378,7 +312,6 @@
                     panicProcessor.panic("leveldb", String.format("Error %s", e.getMessage()));
                     throw new RuntimeException(e);
                 }
->>>>>>> aaa9d60c
             }
         } finally {
             JniDBFactory.popMemoryPool();
