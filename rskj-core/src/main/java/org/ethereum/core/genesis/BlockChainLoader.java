/*
 * This file is part of RskJ
 * Copyright (C) 2017 RSK Labs Ltd.
 * (derived from ethereumJ library, Copyright (c) 2016 <ether.camp>)
 *
 * This program is free software: you can redistribute it and/or modify
 * it under the terms of the GNU Lesser General Public License as published by
 * the Free Software Foundation, either version 3 of the License, or
 * (at your option) any later version.
 *
 * This program is distributed in the hope that it will be useful,
 * but WITHOUT ANY WARRANTY; without even the implied warranty of
 * MERCHANTABILITY or FITNESS FOR A PARTICULAR PURPOSE. See the
 * GNU Lesser General Public License for more details.
 *
 * You should have received a copy of the GNU Lesser General Public License
 * along with this program. If not, see <http://www.gnu.org/licenses/>.
 */

package org.ethereum.core.genesis;

import org.apache.commons.lang3.StringUtils;
import org.ethereum.config.SystemProperties;
import org.ethereum.core.*;
import org.ethereum.db.BlockStore;
import org.ethereum.db.ByteArrayWrapper;
import org.ethereum.listener.EthereumListener;
import org.slf4j.Logger;
import org.slf4j.LoggerFactory;
import org.spongycastle.util.encoders.Hex;

import java.math.BigInteger;
import java.util.ArrayList;
import java.util.Arrays;

import static org.ethereum.crypto.HashUtil.EMPTY_TRIE_HASH;

/**
 * Created by mario on 13/01/17.
 */
public class BlockChainLoader {

    private static final Logger logger = LoggerFactory.getLogger("general");

    private SystemProperties properties;
    private BlockStore blockStore;
    private Repository repository;
    private Blockchain blockchain;
    private EthereumListener listener;

    public BlockChainLoader(Blockchain blockchain, SystemProperties properties, BlockStore blockStore, Repository repository, EthereumListener listener) {
        this.properties = properties;
        this.blockStore = blockStore;
        this.repository = repository;
        this.blockchain = blockchain;
        this.listener = listener;
    }

    public void loadBlockchain() {

        if (!properties.databaseReset())
            blockStore.load();

        Block bestBlock = blockStore.getBestBlock();
        if (bestBlock == null) {
            logger.info("DB is empty - adding Genesis");

            BigInteger initialNonce = properties.getBlockchainConfig().getCommonConstants().getInitialNonce();
            Genesis genesis = GenesisLoader.loadGenesis(properties.genesisInfo(), initialNonce, true);
            for (ByteArrayWrapper address : genesis.getPremine().keySet()) {
                repository.createAccount(address.getData());
                InitialAddressState initialAddressState = genesis.getPremine().get(address);
                repository.addBalance(address.getData(), initialAddressState.getAccountState().getBalance());
                AccountState accountState = repository.getAccountState(address.getData());
                accountState.setNonce(initialAddressState.getAccountState().getNonce());
                if (initialAddressState.getContractDetails()!=null) {
                    repository.updateContractDetails(address.getData(), initialAddressState.getContractDetails());
                    accountState.setStateRoot(initialAddressState.getAccountState().getStateRoot());
                    accountState.setCodeHash(initialAddressState.getAccountState().getCodeHash());
                }
                repository.updateAccountState(address.getData(), accountState);
            }

            genesis.setStateRoot(repository.getRoot());
            genesis.flushRLP();

            blockStore.saveBlock(genesis, genesis.getCumulativeDifficulty(), true);
            blockchain.setBestBlock(genesis);
            blockchain.setTotalDifficulty(genesis.getCumulativeDifficulty());

            listener.onBlock(genesis, new ArrayList<TransactionReceipt>() );
            repository.dumpState(genesis, 0, 0, null);

            logger.info("Genesis block loaded");
        } else {
            BigInteger totalDifficulty = blockStore.getTotalDifficultyForHash(bestBlock.getHash());

            blockchain.setBestBlock(bestBlock);
<<<<<<< HEAD

            BigInteger totalDifficulty = blockStore.getTotalDifficultyForHash(bestBlock.getHash());
=======
>>>>>>> edc455d2
            blockchain.setTotalDifficulty(totalDifficulty);

            logger.info("*** Loaded up to block [{}] totalDifficulty [{}] with stateRoot [{}]",
                    blockchain.getBestBlock().getNumber(),
                    blockchain.getTotalDifficulty().toString(),
                    Hex.toHexString(blockchain.getBestBlock().getStateRoot()));
        }

        String rootHash = properties.rootHashStart();
        if (StringUtils.isNotBlank(rootHash)) {

            // update world state by dummy hash
            byte[] rootHashArray = Hex.decode(rootHash);
            logger.info("Loading root hash from property file: [{}]", rootHash);
            this.repository.syncToRoot(rootHashArray);

        } else {

            // Update world state to latest loaded block from db
            // if state is not generated from empty premine list
            // todo this is just a workaround, move EMPTY_TRIE_HASH logic to Trie implementation
            if (!Arrays.equals(blockchain.getBestBlock().getStateRoot(), EMPTY_TRIE_HASH)) {
                this.repository.syncToRoot(blockchain.getBestBlock().getStateRoot());
            }
        }
    }
}<|MERGE_RESOLUTION|>--- conflicted
+++ resolved
@@ -96,11 +96,6 @@
             BigInteger totalDifficulty = blockStore.getTotalDifficultyForHash(bestBlock.getHash());
 
             blockchain.setBestBlock(bestBlock);
-<<<<<<< HEAD
-
-            BigInteger totalDifficulty = blockStore.getTotalDifficultyForHash(bestBlock.getHash());
-=======
->>>>>>> edc455d2
             blockchain.setTotalDifficulty(totalDifficulty);
 
             logger.info("*** Loaded up to block [{}] totalDifficulty [{}] with stateRoot [{}]",
