/*
 * This file is part of RskJ
 * Copyright (C) 2017 RSK Labs Ltd.
 *
 * This program is free software: you can redistribute it and/or modify
 * it under the terms of the GNU Lesser General Public License as published by
 * the Free Software Foundation, either version 3 of the License, or
 * (at your option) any later version.
 *
 * This program is distributed in the hope that it will be useful,
 * but WITHOUT ANY WARRANTY; without even the implied warranty of
 * MERCHANTABILITY or FITNESS FOR A PARTICULAR PURPOSE. See the
 * GNU Lesser General Public License for more details.
 *
 * You should have received a copy of the GNU Lesser General Public License
 * along with this program. If not, see <http://www.gnu.org/licenses/>.
 */

package co.rsk.rpc;

import co.rsk.rpc.modules.personal.PersonalModule;
import co.rsk.rpc.modules.personal.PersonalModuleWalletDisabled;
import org.ethereum.facade.Ethereum;
import org.ethereum.rpc.Web3Impl;
import org.ethereum.rpc.Web3Mocks;
import org.junit.Assert;
import org.junit.Test;

import java.util.Map;

/**
 * Created by ajlopez on 20/04/2017.
 */
public class Web3ImplRpcTest {
    @Test
    public void getRpcModules() {
<<<<<<< HEAD
        Web3Impl web3 = new Web3Impl(null, null, null);
=======
        Ethereum eth = Web3Mocks.getMockEthereum();
        PersonalModule pm = new PersonalModuleWalletDisabled();
        Web3Impl web3 = new Web3RskImpl(eth, null, null, null, pm, null);
>>>>>>> 6310e5b2

        Map<String, String> result = web3.rpc_modules();

        Assert.assertNotNull(result);
        Assert.assertFalse(result.isEmpty());
        Assert.assertTrue(result.containsKey("eth"));
        Assert.assertEquals("1.0", result.get("eth"));
    }
}<|MERGE_RESOLUTION|>--- conflicted
+++ resolved
@@ -34,13 +34,9 @@
 public class Web3ImplRpcTest {
     @Test
     public void getRpcModules() {
-<<<<<<< HEAD
-        Web3Impl web3 = new Web3Impl(null, null, null);
-=======
         Ethereum eth = Web3Mocks.getMockEthereum();
         PersonalModule pm = new PersonalModuleWalletDisabled();
-        Web3Impl web3 = new Web3RskImpl(eth, null, null, null, pm, null);
->>>>>>> 6310e5b2
+        Web3Impl web3 = new Web3RskImpl(eth, null, null, null, pm, null, null);
 
         Map<String, String> result = web3.rpc_modules();
 
