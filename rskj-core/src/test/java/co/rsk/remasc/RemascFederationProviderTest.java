--- conflicted
+++ resolved
@@ -1,65 +1,58 @@
-package co.rsk.remasc;
-
-import co.rsk.bitcoinj.store.BlockStoreException;
-import co.rsk.blockchain.utils.BlockGenerator;
-import co.rsk.test.builders.BlockChainBuilder;
-import org.ethereum.core.Blockchain;
-import org.ethereum.core.Genesis;
-import org.junit.Assert;
-import co.rsk.config.BridgeRegTestConstants;
-import co.rsk.peg.BridgeSupport;
-import org.ethereum.vm.PrecompiledContracts;
-import org.junit.Test;
-
-import java.io.IOException;
-
-/**
- * Created by ajlopez on 14/11/2017.
- */
-public class RemascFederationProviderTest {
-<<<<<<< HEAD
-
-    @Test
-    public void getDefaultFederationSize() throws IOException, BlockStoreException {
-=======
-    @Test
-    @Ignore
-    public void getDefaultFederationSize() throws IOException {
->>>>>>> 8006cca6
-        RemascFederationProvider provider = getRemascFederationProvider();
-        Assert.assertEquals(3, provider.getFederationSize());
-    }
-
-    @Test
-    public void getFederatorAddress() throws IOException, BlockStoreException {
-        RemascFederationProvider provider = getRemascFederationProvider();
-
-        byte[] address = provider.getFederatorAddress(0);
-
-        Assert.assertNotNull(address);
-        Assert.assertEquals(20, address.length);
-    }
-
-    private static RemascFederationProvider getRemascFederationProvider() throws IOException, BlockStoreException {
-        Genesis genesisBlock = new BlockGenerator().getGenesisBlock();
-        BlockChainBuilder builder = new BlockChainBuilder().setTesting(true).setRsk(true).setGenesis(genesisBlock);
-        Blockchain blockchain = builder.build();
-
-        BridgeSupport bridgeSupport = new BridgeSupport(blockchain.getRepository(),
-                PrecompiledContracts.BRIDGE_ADDR,
-                null,
-                null,
-                null,
-                BridgeRegTestConstants.getInstance(),
-                null);
-        RemascFederationProvider provider = null;
-
-        try {
-            provider = new RemascFederationProvider(bridgeSupport);
-        } catch (BlockStoreException | IOException e) {
-            e.printStackTrace();
-        }
-
-        return provider;
-    }
-}
+package co.rsk.remasc;
+
+import co.rsk.bitcoinj.store.BlockStoreException;
+import co.rsk.blockchain.utils.BlockGenerator;
+import co.rsk.test.builders.BlockChainBuilder;
+import org.ethereum.core.Blockchain;
+import org.ethereum.core.Genesis;
+import org.junit.Assert;
+import co.rsk.config.BridgeRegTestConstants;
+import co.rsk.peg.BridgeSupport;
+import org.ethereum.vm.PrecompiledContracts;
+import org.junit.Test;
+
+import java.io.IOException;
+
+/**
+ * Created by ajlopez on 14/11/2017.
+ */
+public class RemascFederationProviderTest {
+    @Test
+    public void getDefaultFederationSize() throws IOException, BlockStoreException {
+        RemascFederationProvider provider = getRemascFederationProvider();
+        Assert.assertEquals(3, provider.getFederationSize());
+    }
+
+    @Test
+    public void getFederatorAddress() throws IOException, BlockStoreException {
+        RemascFederationProvider provider = getRemascFederationProvider();
+
+        byte[] address = provider.getFederatorAddress(0);
+
+        Assert.assertNotNull(address);
+        Assert.assertEquals(20, address.length);
+    }
+
+    private static RemascFederationProvider getRemascFederationProvider() throws IOException, BlockStoreException {
+        Genesis genesisBlock = new BlockGenerator().getGenesisBlock();
+        BlockChainBuilder builder = new BlockChainBuilder().setTesting(true).setRsk(true).setGenesis(genesisBlock);
+        Blockchain blockchain = builder.build();
+
+        BridgeSupport bridgeSupport = new BridgeSupport(blockchain.getRepository(),
+                PrecompiledContracts.BRIDGE_ADDR,
+                null,
+                null,
+                null,
+                BridgeRegTestConstants.getInstance(),
+                null);
+        RemascFederationProvider provider = null;
+
+        try {
+            provider = new RemascFederationProvider(bridgeSupport);
+        } catch (BlockStoreException | IOException e) {
+            e.printStackTrace();
+        }
+
+        return provider;
+    }
+}