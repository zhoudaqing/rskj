/*
 * This file is part of RskJ
 * Copyright (C) 2017 RSK Labs Ltd.
 *
 * This program is free software: you can redistribute it and/or modify
 * it under the terms of the GNU Lesser General Public License as published by
 * the Free Software Foundation, either version 3 of the License, or
 * (at your option) any later version.
 *
 * This program is distributed in the hope that it will be useful,
 * but WITHOUT ANY WARRANTY; without even the implied warranty of
 * MERCHANTABILITY or FITNESS FOR A PARTICULAR PURPOSE. See the
 * GNU Lesser General Public License for more details.
 *
 * You should have received a copy of the GNU Lesser General Public License
 * along with this program. If not, see <http://www.gnu.org/licenses/>.
 */

package co.rsk.remasc;

import co.rsk.config.RskSystemProperties;
import co.rsk.core.bc.BlockExecutor;
import co.rsk.crypto.Sha3Hash;
import co.rsk.peg.PegTestUtils;
import co.rsk.test.builders.BlockChainBuilder;
import com.google.common.collect.Lists;
import co.rsk.blockchain.utils.BlockGenerator;
import co.rsk.config.RemascConfig;
import co.rsk.config.RemascConfigFactory;
import org.ethereum.config.BlockchainNetConfig;
import org.ethereum.config.blockchain.RegTestConfig;
import org.ethereum.core.*;
import org.ethereum.crypto.ECKey;
import org.ethereum.crypto.SHA3Helper;
import org.ethereum.vm.PrecompiledContracts;
import org.junit.AfterClass;
import org.junit.BeforeClass;
import org.junit.Test;
import org.spongycastle.util.encoders.Hex;

import java.io.IOException;
import java.math.BigInteger;
import java.util.*;

import static org.junit.Assert.*;

public class RemascProcessMinerFeesTest {

    private static BlockchainNetConfig blockchainNetConfigOriginal;
    private static RemascConfig remascConfig;

    private BigInteger cowInitialBalance = new BigInteger("1000000000000000000");
    private long initialGasLimit = 10000000L;
    private long minerFee = 21000;
    private long txValue = 10000;
    private ECKey cowKey = ECKey.fromPrivate(SHA3Helper.sha3("cow".getBytes()));
    private byte[] cowAddress = cowKey.getAddress();
    private static Sha3Hash coinbaseA = PegTestUtils.createHash3();
    private static Sha3Hash coinbaseB = PegTestUtils.createHash3();
    private static Sha3Hash coinbaseC = PegTestUtils.createHash3();
    private static Sha3Hash coinbaseD = PegTestUtils.createHash3();
    private static Sha3Hash coinbaseE = PegTestUtils.createHash3();
    private static List<byte[]> accountsAddressesUpToD;

    private Map<byte[], BigInteger> preMineMap = new HashMap<byte[], BigInteger>() {{
        put(cowAddress, cowInitialBalance);
    }};

    private Genesis genesisBlock = (Genesis) BlockGenerator.getNewGenesisBlock(initialGasLimit, preMineMap);

    @BeforeClass
    public static void setUpBeforeClass() throws Exception {
        blockchainNetConfigOriginal = RskSystemProperties.CONFIG.getBlockchainConfig();
        RskSystemProperties.CONFIG.setBlockchainConfig(new RegTestConfig());
        remascConfig = new RemascConfigFactory(RemascContract.REMASC_CONFIG).createRemascConfig("regtest");

        accountsAddressesUpToD = new LinkedList<>();
        accountsAddressesUpToD.add(coinbaseA.getBytes());
        accountsAddressesUpToD.add(coinbaseB.getBytes());
        accountsAddressesUpToD.add(coinbaseC.getBytes());
        accountsAddressesUpToD.add(coinbaseD.getBytes());
    }

    @AfterClass
    public static void tearDownAfterClass() throws Exception {
        RskSystemProperties.CONFIG.setBlockchainConfig(blockchainNetConfigOriginal);
    }

    @Test
    public void processMinersFeesWithoutRequiredMaturity() throws IOException {
        List<Block> blocks = createSimpleBlocks(genesisBlock, 1);
        Block blockWithOneTx = RemascTestRunner.createBlock(this.genesisBlock, blocks.get(blocks.size()-1), PegTestUtils.createHash3(), coinbaseA, null, minerFee, 0, txValue, cowKey);
        blocks.add(blockWithOneTx);
        blocks.addAll(createSimpleBlocks(blockWithOneTx, 1));

        BlockChainBuilder builder = new BlockChainBuilder();
        Blockchain blockchain = builder.setGenesis(genesisBlock).setTesting(true).setRsk(true).setBlocks(blocks).build();

        assertNull(blockchain.getRepository().getAccountState(coinbaseA.getBytes()));
    }

    @Test
    public void processMinersFeesWithoutMinimumSyntheticSpan() throws IOException {
        BlockChainBuilder builder = new BlockChainBuilder();
        Blockchain blockchain = builder.setTesting(true).setRsk(true).setGenesis(genesisBlock).build();

        List<Block> blocks = createSimpleBlocks(genesisBlock, 2);
        Block blockWithOneTx = RemascTestRunner.createBlock(this.genesisBlock, blocks.get(blocks.size()-1), PegTestUtils.createHash3(), coinbaseA, null, minerFee, 0, txValue, cowKey);
        blocks.add(blockWithOneTx);
        blocks.addAll(createSimpleBlocks(blockWithOneTx, 9));

        BlockExecutor blockExecutor = new BlockExecutor(blockchain.getRepository(), blockchain, blockchain.getBlockStore(), null);

        for (Block b : blocks) {
            blockExecutor.executeAndFillAll(b, blockchain.getBestBlock());
            blockchain.tryToConnect(b);
        }

        assertEquals(cowInitialBalance.subtract(BigInteger.valueOf(minerFee+txValue)), blockchain.getRepository().getAccountState(cowAddress).getBalance());

        Repository repository = blockchain.getRepository();

        assertEquals(BigInteger.valueOf(minerFee), repository.getAccountState(Hex.decode(PrecompiledContracts.REMASC_ADDR)).getBalance());
        assertNull(repository.getAccountState(coinbaseA.getBytes()));
        assertNull(repository.getAccountState(remascConfig.getRskLabsAddress()));

        Block newblock = RemascTestRunner.createBlock(this.genesisBlock, blocks.get(blocks.size()-1), PegTestUtils.createHash3(), PegTestUtils.createHash3(), null, null);

        blockExecutor.executeAndFillAll(newblock, blockchain.getBestBlock());
        blockchain.tryToConnect(newblock);

        repository = blockchain.getRepository();

        assertEquals(cowInitialBalance.subtract(BigInteger.valueOf(minerFee+txValue)), repository.getAccountState(cowAddress).getBalance());
        assertEquals(BigInteger.valueOf(minerFee), repository.getAccountState(Hex.decode(PrecompiledContracts.REMASC_ADDR)).getBalance());
        assertNull(repository.getAccountState(coinbaseA.getBytes()));
        assertNull(repository.getAccountState(remascConfig.getRskLabsAddress()));

        RemascStorageProvider remascStorageProvider = getRemascStorageProvider(blockchain);
        assertEquals(BigInteger.valueOf(minerFee), remascStorageProvider.getRewardBalance());
        assertEquals(BigInteger.ZERO, remascStorageProvider.getBurnedBalance());
        assertEquals(0, remascStorageProvider.getSiblings().size());
    }

    @Test
    public void processMinersFeesWithNoSiblings() throws IOException {
        BlockChainBuilder builder = new BlockChainBuilder();
        Blockchain blockchain = builder.setTesting(true).setRsk(true).setGenesis(genesisBlock).build();

        List<Block> blocks = createSimpleBlocks(genesisBlock, 4);
        Block blockWithOneTx = RemascTestRunner.createBlock(this.genesisBlock, blocks.get(blocks.size()-1), PegTestUtils.createHash3(), coinbaseA, null, minerFee, 0, txValue, cowKey);
        blocks.add(blockWithOneTx);
        blocks.addAll(createSimpleBlocks(blockWithOneTx, 9));

        BlockExecutor blockExecutor = new BlockExecutor(blockchain.getRepository(), blockchain, blockchain.getBlockStore(), null);

        for (Block b : blocks) {
            blockExecutor.executeAndFillAll(b, blockchain.getBestBlock());
            blockchain.tryToConnect(b);
        }

        Repository repository = blockchain.getRepository();

        assertEquals(cowInitialBalance.subtract(BigInteger.valueOf(minerFee+txValue)), repository.getAccountState(cowAddress).getBalance());
        assertEquals(BigInteger.valueOf(minerFee), repository.getAccountState(Hex.decode(PrecompiledContracts.REMASC_ADDR)).getBalance());
        assertNull(repository.getAccountState(coinbaseA.getBytes()));
        assertNull(repository.getAccountState(remascConfig.getRskLabsAddress()));

        RemascStorageProvider remascStorageProvider = getRemascStorageProvider(blockchain);

        assertEquals(BigInteger.ZERO, remascStorageProvider.getRewardBalance());
        assertEquals(BigInteger.ZERO, remascStorageProvider.getBurnedBalance());
        assertEquals(0, remascStorageProvider.getSiblings().size());

        Block newblock = RemascTestRunner.createBlock(this.genesisBlock, blocks.get(blocks.size()-1), PegTestUtils.createHash3(), PegTestUtils.createHash3(), null, null);

        blockExecutor.executeAndFillAll(newblock, blockchain.getBestBlock());
        blockchain.tryToConnect(newblock);

        repository = blockchain.getRepository();

        assertEquals(cowInitialBalance.subtract(BigInteger.valueOf(minerFee+txValue)), repository.getAccountState(cowAddress).getBalance());
        long blockReward = minerFee/remascConfig.getSyntheticSpan();
        assertEquals(BigInteger.valueOf(minerFee - blockReward), repository.getAccountState(Hex.decode(PrecompiledContracts.REMASC_ADDR)).getBalance());
        assertEquals(BigInteger.valueOf(blockReward/remascConfig.getRskLabsDivisor()), repository.getAccountState(remascConfig.getRskLabsAddress()).getBalance());
        assertEquals(BigInteger.valueOf(blockReward - blockReward/remascConfig.getRskLabsDivisor()), repository.getAccountState(coinbaseA.getBytes()).getBalance());

        remascStorageProvider = getRemascStorageProvider(blockchain);

        assertEquals(BigInteger.valueOf(minerFee - blockReward), remascStorageProvider.getRewardBalance());
        assertEquals(BigInteger.ZERO, remascStorageProvider.getBurnedBalance());
        assertEquals(0, remascStorageProvider.getSiblings().size());
    }

    @Test
    public void processMinersFeesWithOneSibling() throws IOException {
        BlockChainBuilder builder = new BlockChainBuilder();
        Blockchain blockchain = builder.setTesting(true).setRsk(true).setGenesis(genesisBlock).build();

        List<Block> blocks = createSimpleBlocks(genesisBlock, 4);
        Block blockWithOneTxA = RemascTestRunner.createBlock(this.genesisBlock, blocks.get(blocks.size()-1), PegTestUtils.createHash3(), coinbaseA, null, minerFee, 0, txValue, cowKey);
        Block blockWithOneTxB = RemascTestRunner.createBlock(this.genesisBlock, blocks.get(blocks.size()-1), PegTestUtils.createHash3(), coinbaseB, null, (long) (minerFee*1.5), 0, txValue, cowKey);
        blocks.add(blockWithOneTxA);
        Block blockThatIncludesUncle = RemascTestRunner.createBlock(this.genesisBlock, blockWithOneTxA, PegTestUtils.createHash3(), coinbaseC, Lists.newArrayList(blockWithOneTxB.getHeader()), null);
        blocks.add(blockThatIncludesUncle);
        blocks.addAll(createSimpleBlocks(blockThatIncludesUncle, 8));

        BlockExecutor blockExecutor = new BlockExecutor(blockchain.getRepository(), blockchain, blockchain.getBlockStore(), null);

        for (Block b : blocks) {
            blockExecutor.executeAndFillAll(b, blockchain.getBestBlock());
            blockchain.tryToConnect(b);
        }

        Repository repository = blockchain.getRepository();

        assertEquals(cowInitialBalance.subtract(BigInteger.valueOf(minerFee+txValue)), repository.getAccountState(cowAddress).getBalance());
        assertEquals(BigInteger.valueOf(minerFee), repository.getAccountState(Hex.decode(PrecompiledContracts.REMASC_ADDR)).getBalance());
        assertNull(repository.getAccountState(coinbaseA.getBytes()));
        assertNull(repository.getAccountState(coinbaseB.getBytes()));
        assertNull(repository.getAccountState(coinbaseC.getBytes()));
        assertNull(repository.getAccountState(remascConfig.getRskLabsAddress()));

        RemascStorageProvider remascStorageProvider = getRemascStorageProvider(blockchain);

        assertEquals(BigInteger.ZERO, remascStorageProvider.getRewardBalance());
        assertEquals(BigInteger.ZERO, remascStorageProvider.getBurnedBalance());
        assertEquals(1, remascStorageProvider.getSiblings().size());

        Block newblock = RemascTestRunner.createBlock(this.genesisBlock, blocks.get(blocks.size()-1),
                PegTestUtils.createHash3(), PegTestUtils.createHash3(), null, null);

        blockExecutor.executeAndFillAll(newblock, blockchain.getBestBlock());

        blockchain.tryToConnect(newblock);

        repository = blockchain.getRepository();

        assertEquals(cowInitialBalance.subtract(BigInteger.valueOf(minerFee+txValue)), repository.getAccountState(cowAddress).getBalance());
        long blockReward = minerFee/remascConfig.getSyntheticSpan();
        assertEquals(BigInteger.valueOf(minerFee-blockReward), repository.getAccountState(Hex.decode(PrecompiledContracts.REMASC_ADDR)).getBalance());
        assertEquals(BigInteger.valueOf(blockReward/remascConfig.getRskLabsDivisor()), repository.getAccountState(remascConfig.getRskLabsAddress()).getBalance());
        blockReward = blockReward - blockReward/remascConfig.getRskLabsDivisor();
        assertEquals(BigInteger.valueOf(blockReward/remascConfig.getPublishersDivisor()), repository.getAccountState(coinbaseC.getBytes()).getBalance());
        blockReward = blockReward - blockReward/remascConfig.getPublishersDivisor();
        assertEquals(BigInteger.valueOf(blockReward/2), repository.getAccountState(coinbaseA.getBytes()).getBalance());
        assertEquals(BigInteger.valueOf(blockReward/2), repository.getAccountState(coinbaseB.getBytes()).getBalance());

        blockReward = minerFee/remascConfig.getSyntheticSpan();

        remascStorageProvider = getRemascStorageProvider(blockchain);

        assertEquals(BigInteger.valueOf(minerFee - blockReward), remascStorageProvider.getRewardBalance());
        assertEquals(BigInteger.ZERO, remascStorageProvider.getBurnedBalance());
        assertEquals(0, remascStorageProvider.getSiblings().size());
    }

    @Test
    public void processMinersFeesWithOneSiblingDoesNotBrokeSelectionRuleBlockWithLowerDifficulty() throws IOException, ClassNotFoundException {
        doNotBrokeSelectionRuleDifferentDifficulty(-3l);
    }

    private void doNotBrokeSelectionRuleDifferentDifficulty(Long differenceBetweenSiblingAndSibling)
            throws IOException, ClassNotFoundException {

        BlockChainBuilder builder = new BlockChainBuilder();
        Long difficulty = 10l; //constant
        Long siblingDifficulty = difficulty - differenceBetweenSiblingAndSibling;
        Blockchain blockchain = builder.setTesting(true).setRsk(true).setGenesis(genesisBlock).build();

        List<Block> blocks = createSimpleBlocks(genesisBlock, 4);
        Block blockWithOneTxA = RemascTestRunner.createBlock(this.genesisBlock, blocks.get(blocks.size()-1),
                PegTestUtils.createHash3(), coinbaseA, null,
                minerFee, 0, txValue, cowKey, difficulty);
        Block blockWithOneTxB = RemascTestRunner.createBlock(this.genesisBlock, blocks.get(blocks.size()-1),
                PegTestUtils.createHash3(), coinbaseB, null,
                (long) (minerFee*1.5), 0, txValue, cowKey, siblingDifficulty);
        blocks.add(blockWithOneTxA);
        Block blockThatIncludesUncle = RemascTestRunner.createBlock(this.genesisBlock, blockWithOneTxA,
                PegTestUtils.createHash3(), coinbaseC, Lists.newArrayList(blockWithOneTxB.getHeader()),
                null);
        blocks.add(blockThatIncludesUncle);
        blocks.addAll(createSimpleBlocks(blockThatIncludesUncle, 8));

        BlockExecutor blockExecutor = new BlockExecutor(blockchain.getRepository(), blockchain,
                blockchain.getBlockStore(), null);

        for (Block b : blocks) {
            blockExecutor.executeAndFillAll(b, blockchain.getBestBlock());
            blockchain.tryToConnect(b);
        }

        Repository repository = blockchain.getRepository();

        assertEquals(cowInitialBalance.subtract(BigInteger.valueOf(minerFee+txValue)), repository.getAccountState(cowAddress).getBalance());
        assertEquals(BigInteger.valueOf(minerFee), repository.getAccountState(Hex.decode(PrecompiledContracts.REMASC_ADDR)).getBalance());
        assertNull(repository.getAccountState(coinbaseA.getBytes()));
        assertNull(repository.getAccountState(coinbaseB.getBytes()));
        assertNull(repository.getAccountState(coinbaseC.getBytes()));
        assertNull(repository.getAccountState(remascConfig.getRskLabsAddress()));

        RemascStorageProvider remascStorageProvider = getRemascStorageProvider(blockchain);

        assertEquals(BigInteger.ZERO, remascStorageProvider.getRewardBalance());
        assertEquals(BigInteger.ZERO, remascStorageProvider.getBurnedBalance());
        assertEquals(1, remascStorageProvider.getSiblings().size());

        Block newblock = RemascTestRunner.createBlock(this.genesisBlock, blocks.get(blocks.size()-1),
                PegTestUtils.createHash3(), PegTestUtils.createHash3(), null, null);

        blockExecutor.executeAndFillAll(newblock, blockchain.getBestBlock());

        blockchain.tryToConnect(newblock);

        repository = blockchain.getRepository();

        assertEquals(cowInitialBalance.subtract(BigInteger.valueOf(minerFee+txValue)), repository.getAccountState(cowAddress).getBalance());
        long blockReward = minerFee/remascConfig.getSyntheticSpan();
        assertEquals(BigInteger.valueOf(minerFee-blockReward), repository.getAccountState(Hex.decode(PrecompiledContracts.REMASC_ADDR)).getBalance());
        assertEquals(BigInteger.valueOf(blockReward/remascConfig.getRskLabsDivisor()), repository.getAccountState(remascConfig.getRskLabsAddress()).getBalance());
        blockReward = blockReward - blockReward/remascConfig.getRskLabsDivisor();
        assertEquals(BigInteger.valueOf(blockReward/remascConfig.getPublishersDivisor()), repository.getAccountState(coinbaseC.getBytes()).getBalance());
        blockReward = blockReward - blockReward/remascConfig.getPublishersDivisor();
        assertEquals(BigInteger.valueOf(blockReward/2), repository.getAccountState(coinbaseA.getBytes()).getBalance());
        assertEquals(BigInteger.valueOf(blockReward/2), repository.getAccountState(coinbaseB.getBytes()).getBalance());

        blockReward = minerFee/remascConfig.getSyntheticSpan();

        remascStorageProvider = getRemascStorageProvider(blockchain);

        assertEquals(BigInteger.valueOf(minerFee - blockReward), remascStorageProvider.getRewardBalance());
        assertEquals(BigInteger.ZERO, remascStorageProvider.getBurnedBalance());
        assertEquals(0, remascStorageProvider.getSiblings().size());
    }
    /**
     * From RSKIP15, one
     *
     *
     *
     * of the three selection rules higher fees
     * @throws IOException
     */
    @Test
    public void processMinersFeesWithOneSiblingBrokenSelectionRuleBlockWithHigherFees() throws IOException {
        processMinersFeesWithOneSiblingBrokenSelectionRule("higherFees");
    }

    /**
     * From RSKIP15, one of the three selection rules hash
     * @throws IOException
     * @throws ClassNotFoundException
     */
    @Test
    public void processMinersFeesWithOneSiblingBrokenSelectionRuleBlockWithLowerHash() throws IOException, ClassNotFoundException {
        processMinersFeesWithOneSiblingBrokenSelectionRule("lowerHash");
    }

    
    @Test
    public void siblingThatBreaksSelectionRuleGetsPunished() throws IOException {
        BlockChainBuilder builder = new BlockChainBuilder();
        Blockchain blockchain = builder.setTesting(true).setRsk(true).setGenesis(genesisBlock).build();

        final long NUMBER_OF_TXS_WITH_FEES = 3;
        List<Block> blocks = createSimpleBlocks(genesisBlock, 4);

        Block blockAtHeightThree = blocks.get(blocks.size() - 1);
        Block blockWithOneTxA = RemascTestRunner.createBlock(this.genesisBlock, blockAtHeightThree,
                PegTestUtils.createHash3(), coinbaseA, null, minerFee, 0, txValue, cowKey, 2l);
        blocks.add(blockWithOneTxA);

        Block blockWithOneTxC = RemascTestRunner.createBlock(this.genesisBlock, blockWithOneTxA,
                PegTestUtils.createHash3(), coinbaseC, null, minerFee, 1, txValue, cowKey, 2l);
        blocks.add(blockWithOneTxC);

        Block blockWithOneTxD = RemascTestRunner.createBlock(this.genesisBlock, blockWithOneTxA,
                PegTestUtils.createHash3(), coinbaseD, null, minerFee, 1, txValue, cowKey, 2l);
        Block blockWithOneTxB = RemascTestRunner.createBlock(this.genesisBlock, blockAtHeightThree,
                PegTestUtils.createHash3(), coinbaseB, null, 3 * minerFee, 0, txValue, cowKey, 2l);

        Block blockThatIncludesUnclesE = RemascTestRunner.createBlock(this.genesisBlock, blockWithOneTxC,
                PegTestUtils.createHash3(), coinbaseE, Lists.newArrayList(blockWithOneTxB.getHeader(),
                        blockWithOneTxD.getHeader()), minerFee, 2, txValue, cowKey);
        blocks.add(blockThatIncludesUnclesE);
        blocks.addAll(createSimpleBlocks(blockThatIncludesUnclesE, 7));

        BlockExecutor blockExecutor = new BlockExecutor(blockchain.getRepository(), blockchain,
                blockchain.getBlockStore(), null);

        for (Block b : blocks) {
            blockExecutor.executeAndFillAll(b, blockchain.getBestBlock());
            blockchain.tryToConnect(b);
        }

        // validate that the blockchain's and REMASC's initial states are correct
        BigInteger cowRemainingBalance = cowInitialBalance.subtract(BigInteger.valueOf(
                minerFee * NUMBER_OF_TXS_WITH_FEES + txValue * NUMBER_OF_TXS_WITH_FEES));
        List<Long> otherAccountsBalance = new ArrayList<>(Arrays.asList(null, null, null, null));
        this.validateAccountsCurrentBalanceIsCorrect(blockchain.getRepository(), cowRemainingBalance, minerFee * NUMBER_OF_TXS_WITH_FEES, null, this.getAccountsWithExpectedBalance(otherAccountsBalance));
        this.validateRemascsStorageIsCorrect(this.getRemascStorageProvider(blockchain), BigInteger.ZERO, BigInteger.ZERO, 2L);

        // add block to pay fees of blocks on blockchain's height 4
        Block blockToPayFeesOnHeightFour = RemascTestRunner.createBlock(this.genesisBlock, blocks.get(blocks.size() - 1), PegTestUtils.createHash3(), PegTestUtils.createHash3(), null, minerFee, 3, txValue, cowKey);

        blockExecutor.executeAndFillAll(blockToPayFeesOnHeightFour, blockchain.getBestBlock());

        blockchain.tryToConnect(blockToPayFeesOnHeightFour);

        Repository repository = blockchain.getRepository();

        // -- After executing REMASC's contract for paying height 4 block
        // validate that account's balances are correct
        cowRemainingBalance = cowRemainingBalance.subtract(BigInteger.valueOf(minerFee + txValue));
        long minerRewardOnHeightFour = minerFee / remascConfig.getSyntheticSpan();
        long burnBalanceLevelFour = minerRewardOnHeightFour;
        long remascCurrentBalance = minerFee * 4 - burnBalanceLevelFour;
        long rskCurrentBalance = minerRewardOnHeightFour / remascConfig.getRskLabsDivisor();
        minerRewardOnHeightFour -= minerRewardOnHeightFour / remascConfig.getRskLabsDivisor();
        long publishersFee = minerRewardOnHeightFour / remascConfig.getPublishersDivisor();
        minerRewardOnHeightFour -= minerRewardOnHeightFour / remascConfig.getPublishersDivisor();
        minerRewardOnHeightFour /= 2;
        long siblingPunishmentLvlFour = (long)(minerRewardOnHeightFour *  0.05);
        long siblingReward = minerRewardOnHeightFour - siblingPunishmentLvlFour;

        HashMap<byte[], BigInteger> otherAccountsBalanceOnHeightFour = this.getAccountsWithExpectedBalance(new ArrayList<>(Arrays.asList(minerRewardOnHeightFour, siblingReward, null, null)));
        otherAccountsBalanceOnHeightFour.put(coinbaseE.getBytes(), BigInteger.valueOf(publishersFee));
        remascCurrentBalance += siblingPunishmentLvlFour;
        this.validateAccountsCurrentBalanceIsCorrect(repository, cowRemainingBalance, remascCurrentBalance, rskCurrentBalance, otherAccountsBalanceOnHeightFour);
        // validate that REMASC's state is correct
        long blockRewardOnHeightFour = minerFee / remascConfig.getSyntheticSpan();
        BigInteger expectedRewardBalance = BigInteger.valueOf(minerFee - blockRewardOnHeightFour);
        BigInteger expectedBurnedBalance = BigInteger.valueOf(siblingPunishmentLvlFour);
        this.validateRemascsStorageIsCorrect(this.getRemascStorageProvider(blockchain), expectedRewardBalance, expectedBurnedBalance, 1L);

        // add block to pay fees of blocks on blockchain's height 5
        Block blockToPayFeesOnHeightFive = RemascTestRunner.createBlock(this.genesisBlock, blockToPayFeesOnHeightFour, PegTestUtils.createHash3(), PegTestUtils.createHash3(), null, minerFee, 4, txValue, cowKey);
        blockExecutor.executeAndFillAll(blockToPayFeesOnHeightFive, blockchain.getBestBlock());
        blockchain.tryToConnect(blockToPayFeesOnHeightFive);

        repository = blockchain.getRepository();

        // -- After executing REMASC's contract for paying height 5 block
        // validate that account's balances are correct
        cowRemainingBalance = cowRemainingBalance.subtract(BigInteger.valueOf(minerFee + txValue));
        long rewardBalance = minerFee - blockRewardOnHeightFour;
        rewardBalance += minerFee;
        long blockRewardOnHeightFive = rewardBalance / remascConfig.getSyntheticSpan();
        remascCurrentBalance += minerFee - blockRewardOnHeightFive;
        rskCurrentBalance += blockRewardOnHeightFive / remascConfig.getRskLabsDivisor();
        blockRewardOnHeightFive -= blockRewardOnHeightFive / remascConfig.getRskLabsDivisor();

        long publishersFeeOnHeightFive = blockRewardOnHeightFive / remascConfig.getPublishersDivisor();
        blockRewardOnHeightFive -= publishersFeeOnHeightFive;

        long numberOfSiblingsOnHeightFive = 2;
        blockRewardOnHeightFive /= numberOfSiblingsOnHeightFive;

        long punishmentFee = blockRewardOnHeightFive / remascConfig.getPunishmentDivisor();
        blockRewardOnHeightFive -= punishmentFee;
        remascCurrentBalance += (numberOfSiblingsOnHeightFive * punishmentFee);

        HashMap<byte[], BigInteger> otherAccountsBalanceOnHeightFive = this.getAccountsWithExpectedBalance(new ArrayList<>(Arrays.asList(minerRewardOnHeightFour, siblingReward, blockRewardOnHeightFive, blockRewardOnHeightFive)));
        otherAccountsBalanceOnHeightFive.put(coinbaseE.getBytes(), BigInteger.valueOf(publishersFee + publishersFeeOnHeightFive));
        this.validateAccountsCurrentBalanceIsCorrect(repository, cowRemainingBalance, remascCurrentBalance, rskCurrentBalance, otherAccountsBalanceOnHeightFive);
        // validate that REMASC's state is correct
        blockRewardOnHeightFive = (2 * minerFee - blockRewardOnHeightFour ) / remascConfig.getSyntheticSpan();
        expectedRewardBalance = BigInteger.valueOf(minerFee * 2 - blockRewardOnHeightFour - blockRewardOnHeightFive);
        expectedBurnedBalance = BigInteger.valueOf((2 * punishmentFee) + siblingPunishmentLvlFour);
        this.validateRemascsStorageIsCorrect(this.getRemascStorageProvider(blockchain), expectedRewardBalance, expectedBurnedBalance, 0L);
    }

    @Test
    public void noPublisherFeeIsPaidWhenThePublisherHasNoSiblings() throws IOException {
        BlockChainBuilder builder = new BlockChainBuilder();
        Blockchain blockchain = builder.setTesting(true).setRsk(true).setGenesis(genesisBlock).build();

        final long NUMBER_OF_TXS_WITH_FEES = 3;
        List<Block> blocks = createSimpleBlocks(genesisBlock, 4);
        Block blockWithOneTxD = RemascTestRunner.createBlock(this.genesisBlock, blocks.get(blocks.size()-1), PegTestUtils.createHash3(), coinbaseD, null, minerFee, 0, txValue, cowKey);
        blocks.add(blockWithOneTxD);

        Block blockWithOneTxA = RemascTestRunner.createBlock(this.genesisBlock, blockWithOneTxD, PegTestUtils.createHash3(), coinbaseA, null, minerFee, 1, txValue, cowKey);
        Block blockWithOneTxB = RemascTestRunner.createBlock(this.genesisBlock, blockWithOneTxD, PegTestUtils.createHash3(), coinbaseB, null, minerFee * 3, 1, txValue, cowKey);
        blocks.add(blockWithOneTxA);

        Block blockThatIncludesUncleC = RemascTestRunner.createBlock(this.genesisBlock, blockWithOneTxA, PegTestUtils.createHash3(), coinbaseC, Lists.newArrayList(blockWithOneTxB.getHeader()), minerFee, 2, txValue, cowKey);
        blocks.add(blockThatIncludesUncleC);
        blocks.addAll(createSimpleBlocks(blockThatIncludesUncleC, 7));

        BlockExecutor blockExecutor = new BlockExecutor(blockchain.getRepository(), blockchain, blockchain.getBlockStore(), null);

        for (Block b : blocks) {
            blockExecutor.executeAndFillAll(b, blockchain.getBestBlock());
            blockchain.tryToConnect(b);
        }

        // validate that the blockchain's and REMASC's initial states are correct
        BigInteger cowRemainingBalance = cowInitialBalance.subtract(BigInteger.valueOf(minerFee * NUMBER_OF_TXS_WITH_FEES + txValue * NUMBER_OF_TXS_WITH_FEES));
        List<Long> otherAccountsBalance = new ArrayList<>(Arrays.asList(null, null, null, null));
        this.validateAccountsCurrentBalanceIsCorrect(blockchain.getRepository(), cowRemainingBalance, minerFee * NUMBER_OF_TXS_WITH_FEES, null, this.getAccountsWithExpectedBalance(otherAccountsBalance));
        this.validateRemascsStorageIsCorrect(this.getRemascStorageProvider(blockchain), BigInteger.ZERO, BigInteger.ZERO, 1L);

        // add block to pay fees of blocks on blockchain's height 4
        Block blockToPayFeesOnHeightFour = RemascTestRunner.createBlock(this.genesisBlock, blocks.get(blocks.size() - 1), PegTestUtils.createHash3(), PegTestUtils.createHash3(), null, minerFee, 0, txValue, cowKey);
        blockExecutor.executeAndFillAll(blockToPayFeesOnHeightFour, blockchain.getBestBlock());
        blockchain.tryToConnect(blockToPayFeesOnHeightFour);

        Repository repository = blockchain.getRepository();

        // -- After executing REMASC's contract for paying height 4 block
        // validate that account's balances are correct
        long blockRewardOnHeightFour = minerFee / remascConfig.getSyntheticSpan();
        long remascCurrentBalance = minerFee * 3 - blockRewardOnHeightFour;
        long rskCurrentBalance = blockRewardOnHeightFour / remascConfig.getRskLabsDivisor();
        blockRewardOnHeightFour -= blockRewardOnHeightFour / remascConfig.getRskLabsDivisor();
        List<Long> otherAccountsBalanceOnHeightFour = new ArrayList<>(Arrays.asList(null, null, null, blockRewardOnHeightFour));
        this.validateAccountsCurrentBalanceIsCorrect(repository, cowRemainingBalance, remascCurrentBalance, rskCurrentBalance, this.getAccountsWithExpectedBalance(otherAccountsBalanceOnHeightFour));
        // validate that REMASC's state is correct
        blockRewardOnHeightFour = minerFee / remascConfig.getSyntheticSpan();
        BigInteger expectedRewardBalance = BigInteger.valueOf(minerFee - blockRewardOnHeightFour);
        this.validateRemascsStorageIsCorrect(this.getRemascStorageProvider(blockchain), expectedRewardBalance, BigInteger.ZERO, 1L);
    }

    /**
     * A helper that is used to test the selection rule in Remasc. More information in RSKIP15
     * @param reasonForBrokenSelectionRule
     * @throws IOException
     */
    private void processMinersFeesWithOneSiblingBrokenSelectionRule(String reasonForBrokenSelectionRule) throws IOException {
        BlockChainBuilder builder = new BlockChainBuilder();
        Blockchain blockchain = builder.setTesting(true).setRsk(true).setGenesis(genesisBlock).build();

        final long NUMBER_OF_TXS_WITH_FEES = 3;
        List<Block> blocks = createSimpleBlocks(this.genesisBlock, 4);
        Block blockWithOneTxA;
        Block blockWithOneTxB;

        if ("higherFees".equals(reasonForBrokenSelectionRule)) {
            blockWithOneTxA = RemascTestRunner.createBlock(this.genesisBlock, blocks.get(blocks.size()-1),
                    PegTestUtils.createHash3(), coinbaseA, null, minerFee, 0, txValue, cowKey);
            blockWithOneTxB = RemascTestRunner.createBlock(this.genesisBlock, blocks.get(blocks.size()-1),
                    PegTestUtils.createHash3(), coinbaseB, null, minerFee * 3, 0, txValue, cowKey);
        } else {
            Sha3Hash blockWithOneTxBHash = PegTestUtils.createHash3();
            Sha3Hash blockWithOneTxAHash = PegTestUtils.createHash3();
            blockWithOneTxA = RemascTestRunner.createBlock(this.genesisBlock, blocks.get(blocks.size()-1),
                    blockWithOneTxAHash, coinbaseA, null, minerFee, 0, txValue, cowKey);
            blockWithOneTxB = RemascTestRunner.createBlock(this.genesisBlock, blocks.get(blocks.size()-1),
                    blockWithOneTxBHash, coinbaseB, null, (long) (minerFee * 1.5), 0, txValue, cowKey);
        }

        blocks.add(blockWithOneTxA);
        Block blockThatIncludesUncleC = RemascTestRunner.createBlock(this.genesisBlock,
                blockWithOneTxA, PegTestUtils.createHash3(), coinbaseC,
                Lists.newArrayList(blockWithOneTxB.getHeader()), minerFee, 1, txValue, cowKey);
        blocks.add(blockThatIncludesUncleC);


        Block blockWithOneTxD = RemascTestRunner.createBlock(this.genesisBlock,
                blockThatIncludesUncleC, PegTestUtils.createHash3(), coinbaseD,
                null, minerFee, 2, txValue, cowKey);
        blocks.add(blockWithOneTxD);
        blocks.addAll(createSimpleBlocks(blockWithOneTxD, 7));

        BlockExecutor blockExecutor = new BlockExecutor(blockchain.getRepository(),
                blockchain, blockchain.getBlockStore(), null);

        for (Block b : blocks) {
            blockExecutor.executeAndFillAll(b, blockchain.getBestBlock());
            blockchain.tryToConnect(b);
        }

        // validate that the blockchain's and REMASC's initial states are correct
        BigInteger cowRemainingBalance = cowInitialBalance.subtract(BigInteger.valueOf(minerFee * NUMBER_OF_TXS_WITH_FEES + txValue * NUMBER_OF_TXS_WITH_FEES));
        List<Long> otherAccountsBalance = new ArrayList<>(Arrays.asList(null, null, null, null));
        this.validateAccountsCurrentBalanceIsCorrect(blockchain.getRepository(), cowRemainingBalance, minerFee * NUMBER_OF_TXS_WITH_FEES, null, this.getAccountsWithExpectedBalance(otherAccountsBalance));
        this.validateRemascsStorageIsCorrect(this.getRemascStorageProvider(blockchain), BigInteger.ZERO, BigInteger.ZERO, 1L);

        // add block to pay fees of blocks on blockchain's height 5
        Block blockToPayFeesOnHeightFive = RemascTestRunner.createBlock(this.genesisBlock, blocks.get(blocks.size() - 1), PegTestUtils.createHash3(), PegTestUtils.createHash3(), null, null);
        blockExecutor.executeAndFillAll(blockToPayFeesOnHeightFive, blockchain.getBestBlock());
        blockchain.tryToConnect(blockToPayFeesOnHeightFive);

        // -- After executing REMASC's contract for paying height 5 blocks
        // validate that account's balances are correct
        long blockRewardOnHeightFive = minerFee / remascConfig.getSyntheticSpan();
        long remascCurrentBalance = minerFee * 3 - blockRewardOnHeightFive;
        long rskCurrentBalance = blockRewardOnHeightFive / remascConfig.getRskLabsDivisor();
        blockRewardOnHeightFive -= blockRewardOnHeightFive / remascConfig.getRskLabsDivisor();
        long publisherReward = blockRewardOnHeightFive / remascConfig.getPublishersDivisor();
        blockRewardOnHeightFive -= blockRewardOnHeightFive / remascConfig.getPublishersDivisor();
        long minerRewardOnHeightFive = blockRewardOnHeightFive / 2;
        List<Long> otherAccountsBalanceOnHeightFive = new ArrayList<>(Arrays.asList(minerRewardOnHeightFive, minerRewardOnHeightFive, publisherReward, null));
        this.validateAccountsCurrentBalanceIsCorrect(blockchain.getRepository(), cowRemainingBalance, remascCurrentBalance, rskCurrentBalance, this.getAccountsWithExpectedBalance(otherAccountsBalanceOnHeightFive));
        // validate that REMASC's state is correct
        blockRewardOnHeightFive = minerFee / remascConfig.getSyntheticSpan();
        BigInteger expectedRewardBalance = BigInteger.valueOf(minerFee - blockRewardOnHeightFive);
        this.validateRemascsStorageIsCorrect(this.getRemascStorageProvider(blockchain), expectedRewardBalance, BigInteger.ZERO, 0L);

        // add block to pay fees of blocks on blockchain's height 6
        Block blockToPayFeesOnHeightSix = RemascTestRunner.createBlock(this.genesisBlock, blockToPayFeesOnHeightFive, PegTestUtils.createHash3(), PegTestUtils.createHash3(), null, null);
        blockExecutor.executeAndFillAll(blockToPayFeesOnHeightSix, blockchain.getBestBlock());
        blockchain.tryToConnect(blockToPayFeesOnHeightSix);

        // -- After executing REMASC's contract for paying height 6 blocks
        // validate that account's balances are correct
        long rewardBalance = minerFee - blockRewardOnHeightFive + minerFee;
        long blockRewardOnHeightSix = rewardBalance / remascConfig.getSyntheticSpan();
        rewardBalance -= blockRewardOnHeightSix;

        long blockRewardWithoutRskFee = blockRewardOnHeightSix - blockRewardOnHeightSix / remascConfig.getRskLabsDivisor();
        long burnedBalance = blockRewardWithoutRskFee / remascConfig.getPunishmentDivisor();

        remascCurrentBalance = minerFee * NUMBER_OF_TXS_WITH_FEES - blockRewardOnHeightFive - blockRewardOnHeightSix + burnedBalance;
        rskCurrentBalance += blockRewardOnHeightSix / remascConfig.getRskLabsDivisor();
        blockRewardOnHeightSix -= blockRewardOnHeightSix / remascConfig.getRskLabsDivisor();
        blockRewardOnHeightSix -= blockRewardOnHeightSix / remascConfig.getPunishmentDivisor();
        List<Long> otherAccountsBalanceOnHeightSix = new ArrayList<>(Arrays.asList(minerRewardOnHeightFive, minerRewardOnHeightFive, publisherReward + blockRewardOnHeightSix, null));
        this.validateAccountsCurrentBalanceIsCorrect(blockchain.getRepository(), cowRemainingBalance,
                remascCurrentBalance, rskCurrentBalance,
                this.getAccountsWithExpectedBalance(otherAccountsBalanceOnHeightSix));
        this.validateRemascsStorageIsCorrect(this.getRemascStorageProvider(blockchain), BigInteger.valueOf(rewardBalance), BigInteger.valueOf(burnedBalance), 0L);
    }

    @Test
    public void processMinersFeesFromTxThatIsNotTheLatestTx() throws IOException {
        BlockChainBuilder builder = new BlockChainBuilder();
        Blockchain blockchain = builder.setTesting(true).setRsk(true).setGenesis(genesisBlock).build();

        List<Block> blocks = createSimpleBlocks(genesisBlock, 4);
        Block blockWithOneTx = RemascTestRunner.createBlock(this.genesisBlock, blocks.get(blocks.size()-1), PegTestUtils.createHash3(), coinbaseA, null, minerFee, 0, txValue, cowKey);
        blocks.add(blockWithOneTx);
        blocks.addAll(createSimpleBlocks(blockWithOneTx, 9));

        BlockExecutor blockExecutor = new BlockExecutor(blockchain.getRepository(), blockchain, blockchain.getBlockStore(), null);

        for (Block b : blocks) {
            blockExecutor.executeAndFillAll(b, blockchain.getBestBlock());
            blockchain.tryToConnect(b);
        }

        Repository repository = blockchain.getRepository();

        assertEquals(cowInitialBalance.subtract(BigInteger.valueOf(minerFee+txValue)), repository.getAccountState(cowAddress).getBalance());
        assertEquals(BigInteger.valueOf(minerFee), repository.getAccountState(Hex.decode(PrecompiledContracts.REMASC_ADDR)).getBalance());
        assertNull(repository.getAccountState(coinbaseA.getBytes()));
        assertNull(repository.getAccountState(remascConfig.getRskLabsAddress()));

        RemascStorageProvider remasceStorageProvider = getRemascStorageProvider(blockchain);
        assertEquals(BigInteger.ZERO, remasceStorageProvider.getRewardBalance());
        assertEquals(BigInteger.ZERO, remasceStorageProvider.getBurnedBalance());
        assertEquals(0, remasceStorageProvider.getSiblings().size());

        // A hacker trying to screw the system creates a tx to remasc and a fool/accomplice miner includes that tx in a block
        Transaction tx = new Transaction(
                BigInteger.valueOf(1).toByteArray(),
                BigInteger.ONE.toByteArray(),
                BigInteger.valueOf(minerFee).toByteArray(),
                Hex.decode(PrecompiledContracts.REMASC_ADDR) ,
                BigInteger.valueOf(txValue*2).toByteArray(),
                null,
                Transaction.getConfigChainId());
        tx.sign(cowKey.getPrivKeyBytes());
        Block newblock = RemascTestRunner.createBlock(this.genesisBlock, blocks.get(blocks.size()-1),
                PegTestUtils.createHash3(), PegTestUtils.createHash3(), null, null, tx);
        blockExecutor.executeAndFillAll(newblock, blockchain.getBestBlock());
        blockchain.tryToConnect(newblock);

        repository = blockchain.getRepository();

        // Check "hack" tx makes no changes to the remasc state, sender pays fees, and value is added to remasc account balance
        assertEquals(cowInitialBalance.subtract(BigInteger.valueOf(minerFee+txValue+minerFee)), repository.getAccountState(cowAddress).getBalance());
        long blockReward = minerFee/remascConfig.getSyntheticSpan();
        assertEquals(BigInteger.valueOf(minerFee+minerFee-blockReward), repository.getAccountState(Hex.decode(PrecompiledContracts.REMASC_ADDR)).getBalance());
        assertEquals(BigInteger.valueOf(blockReward/remascConfig.getRskLabsDivisor()),repository.getAccountState(remascConfig.getRskLabsAddress()).getBalance());
        assertEquals(BigInteger.valueOf(blockReward - blockReward/remascConfig.getRskLabsDivisor()), repository.getAccountState(coinbaseA.getBytes()).getBalance());

        BigInteger expectedRewardBalance = BigInteger.valueOf(minerFee - blockReward);
        this.validateRemascsStorageIsCorrect(this.getRemascStorageProvider(blockchain), expectedRewardBalance, BigInteger.ZERO, 0L);
    }

    @Test
    public void processMinersFeesFromTxInvokedByAnotherContract() throws IOException {
        BlockChainBuilder builder = new BlockChainBuilder();
        Blockchain blockchain = builder.setTesting(true).setRsk(true).setGenesis(genesisBlock).build();

        List<Block> blocks = createSimpleBlocks(genesisBlock, 4);
        Block blockWithOneTx = RemascTestRunner.createBlock(this.genesisBlock, blocks.get(blocks.size()-1), PegTestUtils.createHash3(), coinbaseA, null, minerFee, 0, txValue, cowKey);
        blocks.add(blockWithOneTx);
        blocks.addAll(createSimpleBlocks(blockWithOneTx, 9));

        BlockExecutor blockExecutor = new BlockExecutor(blockchain.getRepository(), blockchain, blockchain.getBlockStore(), null);

        for (Block b : blocks) {
            blockExecutor.executeAndFillAll(b, blockchain.getBestBlock());
            blockchain.tryToConnect(b);
        }

        Repository repository = blockchain.getRepository();

        assertEquals(cowInitialBalance.subtract(BigInteger.valueOf(minerFee+txValue)), repository.getAccountState(cowAddress).getBalance());
        assertEquals(BigInteger.valueOf(minerFee), repository.getAccountState(Hex.decode(PrecompiledContracts.REMASC_ADDR)).getBalance());
        assertNull(repository.getAccountState(coinbaseA.getBytes()));
        assertNull(repository.getAccountState(remascConfig.getRskLabsAddress()));

        RemascStorageProvider remasceStorageProvider = getRemascStorageProvider(blockchain);
        assertEquals(BigInteger.ZERO, remasceStorageProvider.getRewardBalance());
        assertEquals(BigInteger.ZERO, remasceStorageProvider.getBurnedBalance());
        assertEquals(0, remasceStorageProvider.getSiblings().size());

        // A hacker trying to screw the system creates a contracts that calls remasc and a fool/accomplice miner includes that tx in a block
//        Contract code
//        pragma solidity ^0.4.3;
//        contract RemascHacker {
//
//            function()
//            {
//                address remasc = 0x0000000000000000000000000000000001000008;
//                remasc.call();
//            }
//        }
        long txCreateContractGasLimit = 53755;
        Transaction txCreateContract = new Transaction(
                BigInteger.valueOf(1).toByteArray(),
                BigInteger.ONE.toByteArray(),
                BigInteger.valueOf(txCreateContractGasLimit).toByteArray(),
                null ,
                BigInteger.valueOf(0).toByteArray(),
                Hex.decode("6060604052346000575b6077806100176000396000f30060606040525b3460005760495b6000600890508073ffffffffffffffffffffffffffffffffffffffff166040518090506000604051808303816000866161da5a03f1915050505b50565b0000a165627a7a7230582036692fbb1395da1688af0189be5b0ac18df3d93a2402f4fc8f927b31c1baa2460029"),
                Transaction.getConfigChainId());
        txCreateContract.sign(cowKey.getPrivKeyBytes());
        long txCallRemascGasLimit = 21828;
        Transaction txCallRemasc = new Transaction(
                BigInteger.valueOf(2).toByteArray(),
                BigInteger.ONE.toByteArray(),
                BigInteger.valueOf(txCallRemascGasLimit).toByteArray(),
                Hex.decode("da7ce79725418f4f6e13bf5f520c89cec5f6a974") ,
                BigInteger.valueOf(0).toByteArray(),
                null,
                Transaction.getConfigChainId());
        txCallRemasc.sign(cowKey.getPrivKeyBytes());

        Block newblock = RemascTestRunner.createBlock(this.genesisBlock, blocks.get(blocks.size()-1),
                PegTestUtils.createHash3(), PegTestUtils.createHash3(), null, null,
                txCreateContract, txCallRemasc);
        blockExecutor.executeAndFillAll(newblock, blockchain.getBestBlock());
        blockchain.tryToConnect(newblock);

        repository = blockchain.getRepository();

        // Check "hack" tx makes no changes to the remasc state, sender pays fees, and value is added to remasc account balance
        assertEquals(cowInitialBalance.subtract(BigInteger.valueOf(txCreateContractGasLimit+txCallRemascGasLimit+txValue+minerFee)), repository.getAccountState(cowAddress).getBalance());
        long blockReward = minerFee/remascConfig.getSyntheticSpan();
        assertEquals(BigInteger.valueOf(txCreateContractGasLimit+txCallRemascGasLimit+minerFee-blockReward), repository.getAccountState(Hex.decode(PrecompiledContracts.REMASC_ADDR)).getBalance());
        assertEquals(BigInteger.valueOf(blockReward/remascConfig.getRskLabsDivisor()), repository.getAccountState(remascConfig.getRskLabsAddress()).getBalance());
        assertEquals(BigInteger.valueOf(blockReward - blockReward/remascConfig.getRskLabsDivisor()), repository.getAccountState(coinbaseA.getBytes()).getBalance());

        BigInteger expectedRewardBalance = BigInteger.valueOf(minerFee - blockReward);
        this.validateRemascsStorageIsCorrect(this.getRemascStorageProvider(blockchain), expectedRewardBalance, BigInteger.ZERO, 0L);
    }

    @Test
    public void siblingIncludedOneBlockLater() throws IOException {
        BlockChainBuilder builder = new BlockChainBuilder().setTesting(true).setRsk(true).setGenesis(genesisBlock);

        List<SiblingElement> siblings = Lists.newArrayList(new SiblingElement(5, 7, this.minerFee));

        RemascTestRunner testRunner = new RemascTestRunner(builder, this.genesisBlock).txValue(txValue).minerFee(this.minerFee)
                .initialHeight(15).siblingElements(siblings).txSigningKey(this.cowKey);

        testRunner.start();

        Blockchain blockchain = testRunner.getBlockChain();

        Block blockAtHeightSeven = blockchain.getBlockByNumber(8);
        assertEquals(BigInteger.valueOf(1680L), testRunner.getAccountBalance(blockAtHeightSeven.getCoinbase()));

        Block blockAtHeightFiveMainchain = blockchain.getBlockByNumber(6);
        assertEquals(BigInteger.valueOf(7560L), testRunner.getAccountBalance(blockAtHeightFiveMainchain.getCoinbase()));

        Block blockAtHeightFiveSibling = testRunner.getAddedSiblings().get(0);
        assertEquals(BigInteger.valueOf(7182L), testRunner.getAccountBalance(blockAtHeightFiveSibling.getCoinbase()));

        this.validateRemascsStorageIsCorrect(this.getRemascStorageProvider(blockchain), BigInteger.valueOf(84000L), BigInteger.valueOf(378L), 0L);
    }

    @Test
    public void oneSiblingIncludedOneBlockLaterAndAnotherIncludedRightAfter() throws IOException {
        BlockChainBuilder builder = new BlockChainBuilder().setTesting(true).setRsk(true).setGenesis(genesisBlock);

        List<SiblingElement> siblings = Lists.newArrayList(new SiblingElement(5, 6, this.minerFee), new SiblingElement(5, 7, this.minerFee));

        RemascTestRunner testRunner = new RemascTestRunner(builder, this.genesisBlock).txValue(txValue).minerFee(this.minerFee)
                .initialHeight(15).siblingElements(siblings).txSigningKey(this.cowKey);

        testRunner.start();

        Blockchain blockchain = testRunner.getBlockChain();

        Block blockAtHeightSix = blockchain.getBlockByNumber(7);
        assertEquals(BigInteger.valueOf(840L), testRunner.getAccountBalance(blockAtHeightSix.getCoinbase()));

        Block blockAtHeightSeven = blockchain.getBlockByNumber(8);
        assertEquals(BigInteger.valueOf(840L), testRunner.getAccountBalance(blockAtHeightSeven.getCoinbase()));

        Block blockAtHeightFiveMainchain = blockchain.getBlockByNumber(6);
        assertEquals(BigInteger.valueOf(5040L), testRunner.getAccountBalance(blockAtHeightFiveMainchain.getCoinbase()));

        Block blockAtHeightFiveFirstSibling = testRunner.getAddedSiblings().get(0);
        assertEquals(BigInteger.valueOf(5040L), testRunner.getAccountBalance(blockAtHeightFiveFirstSibling.getCoinbase()));

        Block blockAtHeightFiveSecondSibling = testRunner.getAddedSiblings().get(1);
        assertEquals(BigInteger.valueOf(4788L), testRunner.getAccountBalance(blockAtHeightFiveSecondSibling.getCoinbase()));

        this.validateRemascsStorageIsCorrect(this.getRemascStorageProvider(blockchain), BigInteger.valueOf(84000L), BigInteger.valueOf(252L), 0L);
    }

    @Test
    public void siblingIncludedSevenBlocksLater() throws IOException {
        BlockChainBuilder builder = new BlockChainBuilder().setTesting(true).setRsk(true).setGenesis(genesisBlock);

        List<SiblingElement> siblings = Lists.newArrayList(new SiblingElement(5, 12, this.minerFee));

        RemascTestRunner testRunner = new RemascTestRunner(builder, this.genesisBlock).txValue(txValue).minerFee(this.minerFee)
                .initialHeight(15).siblingElements(siblings).txSigningKey(this.cowKey);

        testRunner.start();

        Blockchain blockchain = testRunner.getBlockChain();

        Block blockAtHeightTwelve = blockchain.getBlockByNumber(13);
        assertEquals(BigInteger.valueOf(1680L), testRunner.getAccountBalance(blockAtHeightTwelve.getCoinbase()));

        Block blockAtHeightFiveMainchain = blockchain.getBlockByNumber(6);
        assertEquals(BigInteger.valueOf(7560L), testRunner.getAccountBalance(blockAtHeightFiveMainchain.getCoinbase()));

        Block blockAtHeightFiveSibling = testRunner.getAddedSiblings().get(0);
        assertEquals(BigInteger.valueOf(5292L), testRunner.getAccountBalance(blockAtHeightFiveSibling.getCoinbase()));

        BigInteger remascCurrentBalance = testRunner.getAccountBalance(Hex.decode(PrecompiledContracts.REMASC_ADDR));
        assertEquals(BigInteger.valueOf(296268L), remascCurrentBalance);

        this.validateRemascsStorageIsCorrect(this.getRemascStorageProvider(blockchain), BigInteger.valueOf(84000L), BigInteger.valueOf(2268L), 0L);
    }

    @Test
    public void siblingsFeeForMiningBlockMustBeRoundedAndTheRoundedSurplusBurned() throws IOException {
        BlockChainBuilder builder = new BlockChainBuilder()
<<<<<<< HEAD
                .setBlockStore(new RemascTestBlockStore())
=======
>>>>>>> 6310e5b2
                .setTesting(true)
                .setRsk(true)
                .setGenesis(genesisBlock);
        long minerFee = 21000;

        List<SiblingElement> siblings = Lists.newArrayList();
        for (int i = 0; i < 9; i++) {
            siblings.add(new SiblingElement(5, 6, minerFee));
        }

        RemascTestRunner testRunner = new RemascTestRunner(builder, this.genesisBlock).txValue(txValue).minerFee(minerFee)
                .initialHeight(15).siblingElements(siblings).txSigningKey(this.cowKey);

        testRunner.start();

        Blockchain blockchain = testRunner.getBlockChain();

        Block blockAtHeightSix = blockchain.getBlockByNumber(7);
        assertEquals(BigInteger.valueOf(1674), testRunner.getAccountBalance(blockAtHeightSix.getCoinbase()));

        Block blockAtHeightSeven = blockchain.getBlockByNumber(8);
        assertNull(testRunner.getAccountBalance(blockAtHeightSeven.getCoinbase()));

        Block blockAtHeightFiveMainchain = blockchain.getBlockByNumber(6);
        assertEquals(BigInteger.valueOf(1512), testRunner.getAccountBalance(blockAtHeightFiveMainchain.getCoinbase()));

        Block blockAtHeightFiveFirstSibling = testRunner.getAddedSiblings().get(0);
        assertEquals(BigInteger.valueOf(1512), testRunner.getAccountBalance(blockAtHeightFiveFirstSibling.getCoinbase()));

        Block blockAtHeightFiveSecondSibling = testRunner.getAddedSiblings().get(1);
        assertEquals(BigInteger.valueOf(1512), testRunner.getAccountBalance(blockAtHeightFiveSecondSibling.getCoinbase()));
        

        this.validateRemascsStorageIsCorrect(this.getRemascStorageProvider(blockchain), BigInteger.valueOf(84000),
                BigInteger.valueOf(6), 0L);
    }

    @Test
    public void unclesPublishingFeeMustBeRoundedAndTheRoundedSurplusBurned() throws IOException {
        BlockChainBuilder builder = new BlockChainBuilder().setTesting(true).setRsk(true).setGenesis(genesisBlock);
        long minerFee = 21000;

        List<SiblingElement> siblings = Lists.newArrayList();
        for (int i = 0; i < 10; i++) {
            siblings.add(new SiblingElement(5, 6, minerFee));
        }

        RemascTestRunner testRunner = new RemascTestRunner(builder, this.genesisBlock).txValue(txValue).minerFee(minerFee)
                .initialHeight(15).siblingElements(siblings).txSigningKey(this.cowKey);

        testRunner.start();

        Blockchain blockchain = testRunner.getBlockChain();

        Block blockAtHeightSix = blockchain.getBlockByNumber(7);
        assertEquals(BigInteger.valueOf(1680), testRunner.getAccountBalance(blockAtHeightSix.getCoinbase()));

        Block blockAtHeightFiveMainchain = blockchain.getBlockByNumber(6);
        assertEquals(BigInteger.valueOf(1374), testRunner.getAccountBalance(blockAtHeightFiveMainchain.getCoinbase()));

        Block blockAtHeightFiveFirstSibling = testRunner.getAddedSiblings().get(0);
        assertEquals(BigInteger.valueOf(1374), testRunner.getAccountBalance(blockAtHeightFiveFirstSibling.getCoinbase()));

        Block blockAtHeightFiveSecondSibling = testRunner.getAddedSiblings().get(1);
        assertEquals(BigInteger.valueOf(1374), testRunner.getAccountBalance(blockAtHeightFiveSecondSibling.getCoinbase()));

        Block blockAtHeightFiveThirdSibling = testRunner.getAddedSiblings().get(2);
        assertEquals(BigInteger.valueOf(1374), testRunner.getAccountBalance(blockAtHeightFiveThirdSibling.getCoinbase()));

        this.validateRemascsStorageIsCorrect(this.getRemascStorageProvider(blockchain), BigInteger.valueOf(84000), BigInteger.valueOf(6), 0);
    }

    private List<Block> createSimpleBlocks(Block parent, int size) {
        List<Block> chain = new ArrayList<>();

        while (chain.size() < size) {
            Block newblock = RemascTestRunner.createBlock(this.genesisBlock, parent, PegTestUtils.createHash3(), PegTestUtils.createHash3(), null, null);
            chain.add(newblock);
            parent = newblock;
        }

        return chain;
    }

    private HashMap<byte[], BigInteger> getAccountsWithExpectedBalance(List<Long> otherAccountsBalance) {
        HashMap<byte[], BigInteger> accountsWithExpectedBalance = new HashMap<>();

        for(int currentAccount = 0; currentAccount < accountsAddressesUpToD.size(); currentAccount++)
            accountsWithExpectedBalance.put(accountsAddressesUpToD.get(currentAccount), otherAccountsBalance.get(currentAccount) == null ? null : BigInteger.valueOf(otherAccountsBalance.get(currentAccount)));

        return accountsWithExpectedBalance;
    }

    private void validateAccountsCurrentBalanceIsCorrect(Repository repository, BigInteger cowBalance,
                                                         Long remascBalance, Long rskBalance,
                                                         HashMap<byte[], BigInteger> otherAccountsBalance) {

        assertEquals(cowBalance, RemascTestRunner.getAccountBalance(repository, cowAddress));

        BigInteger remascExpectedBalance = BigInteger.valueOf(remascBalance);
        BigInteger remascActualBalance = RemascTestRunner.getAccountBalance(repository, Hex.decode(PrecompiledContracts.REMASC_ADDR));
        assertEquals(remascExpectedBalance, remascActualBalance);

        BigInteger rskExpectedBalance = rskBalance == null ? null : BigInteger.valueOf(rskBalance);
        assertEquals(rskExpectedBalance, RemascTestRunner.getAccountBalance(repository, remascConfig.getRskLabsAddress()));

        for(Map.Entry<byte[], BigInteger> entry : otherAccountsBalance.entrySet()) {
            BigInteger actualBalance = RemascTestRunner.getAccountBalance(repository, entry.getKey());
            assertEquals("Failed for: " + Hex.toHexString(entry.getKey()), entry.getValue(), actualBalance);
        }
    }

    private void validateRemascsStorageIsCorrect(RemascStorageProvider provider, BigInteger expectedRewardBalance, BigInteger expectedBurnedBalance, long expectedSiblingsSize) {
        assertEquals(expectedRewardBalance, provider.getRewardBalance());
        assertEquals(expectedBurnedBalance, provider.getBurnedBalance());
        assertEquals(expectedSiblingsSize, provider.getSiblings().size());
    }

    private RemascStorageProvider getRemascStorageProvider(Blockchain blockchain) throws IOException {
        return new RemascStorageProvider(blockchain.getRepository(), PrecompiledContracts.REMASC_ADDR);
    }
}<|MERGE_RESOLUTION|>--- conflicted
+++ resolved
@@ -846,10 +846,6 @@
     @Test
     public void siblingsFeeForMiningBlockMustBeRoundedAndTheRoundedSurplusBurned() throws IOException {
         BlockChainBuilder builder = new BlockChainBuilder()
-<<<<<<< HEAD
-                .setBlockStore(new RemascTestBlockStore())
-=======
->>>>>>> 6310e5b2
                 .setTesting(true)
                 .setRsk(true)
                 .setGenesis(genesisBlock);
